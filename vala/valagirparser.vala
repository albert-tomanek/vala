/* valagirparser.vala
 *
 * Copyright (C) 2008-2012  Jürg Billeter
 * Copyright (C) 2011  Luca Bruno
 *
 * This library is free software; you can redistribute it and/or
 * modify it under the terms of the GNU Lesser General Public
 * License as published by the Free Software Foundation; either
 * version 2.1 of the License, or (at your option) any later version.

 * This library is distributed in the hope that it will be useful,
 * but WITHOUT ANY WARRANTY; without even the implied warranty of
 * MERCHANTABILITY or FITNESS FOR A PARTICULAR PURPOSE.  See the GNU
 * Lesser General Public License for more details.

 * You should have received a copy of the GNU Lesser General Public
 * License along with this library; if not, write to the Free Software
 * Foundation, Inc., 51 Franklin Street, Fifth Floor, Boston, MA 02110-1301  USA
 *
 * Author:
 * 	Jürg Billeter <j@bitron.ch>
 * 	Luca Bruno <lucabru@src.gnome.org>
 */

using GLib;

/**
 * Code visitor parsing all GIR source files.
 *
 * Pipeline:
 * 1) Parse metadata
 * 2) Parse GIR with metadata, track unresolved GIR symbols, create Vala symbols
 * 3) Reconciliate the tree by mapping tracked symbols
 * 4) Process the tree
 */
public class Vala.GirParser : CodeVisitor {
	/*
	 * Metadata parser
	 */

	enum ArgumentType {
		SKIP,
		HIDDEN,
		TYPE,
		TYPE_ARGUMENTS,
		CHEADER_FILENAME,
		NAME,
		OWNED,
		UNOWNED,
		PARENT,
		NULLABLE,
		DEPRECATED,
		REPLACEMENT,
		DEPRECATED_SINCE,
		ARRAY,
		ARRAY_LENGTH_IDX,
		DEFAULT,
		OUT,
		REF,
		VFUNC_NAME,
		VIRTUAL,
		ABSTRACT,
		SCOPE,
		STRUCT,
		THROWS,
		PRINTF_FORMAT,
		ARRAY_LENGTH_FIELD,
		SENTINEL,
		CLOSURE,
		CPREFIX,
		LOWER_CASE_CPREFIX,
		ERRORDOMAIN,
		DESTROYS_INSTANCE,
		BASE_TYPE,
		FINISH_NAME,
		SYMBOL_TYPE,
		INSTANCE_IDX,
		EXPERIMENTAL,
		FLOATING;

		public static ArgumentType? from_string (string name) {
			var enum_class = (EnumClass) typeof(ArgumentType).class_ref ();
			var nick = name.replace ("_", "-");
			unowned GLib.EnumValue? enum_value = enum_class.get_value_by_nick (nick);
			if (enum_value != null) {
				ArgumentType value = (ArgumentType) enum_value.value;
				return value;
			}
			return null;
		}
	}

	class Argument {
		public Expression expression;
		public SourceReference source_reference;

		public bool used = false;

		public Argument (Expression expression, SourceReference? source_reference = null) {
			this.expression = expression;
			this.source_reference = source_reference;
		}
	}

	class MetadataSet : Metadata {
		public MetadataSet (string? selector = null) {
			base ("", selector);
		}

		public void add_sibling (Metadata metadata) {
			foreach (var child in metadata.children) {
				add_child (child);
			}
			// merge arguments and take precedence
			foreach (var key in metadata.args.get_keys ()) {
				args[key] = metadata.args[key];
			}
		}
	}

	class Metadata {
		private static Metadata _empty = null;
		public static Metadata empty {
			get {
				if (_empty == null) {
					_empty = new Metadata ("");
				}
				return _empty;
			}
		}

		public PatternSpec pattern_spec;
		public string? selector;
		public SourceReference source_reference;

		public bool used = false;
		public Vala.Map<ArgumentType,Argument> args = new HashMap<ArgumentType,Argument> ();
		public ArrayList<Metadata> children = new ArrayList<Metadata> ();

		public Metadata (string pattern, string? selector = null, SourceReference? source_reference = null) {
			this.pattern_spec = new PatternSpec (pattern);
			this.selector = selector;
			this.source_reference = source_reference;
		}

		public void add_child (Metadata metadata) {
			children.add (metadata);
		}

		public Metadata match_child (string name, string? selector = null) {
			var result = Metadata.empty;
			foreach (var metadata in children) {
				if ((selector == null || metadata.selector == null || metadata.selector == selector) && metadata.pattern_spec.match_string (name)) {
					metadata.used = true;
					if (result == Metadata.empty) {
						// first match
						result = metadata;
					} else {
						var ms = result as MetadataSet;
						if (ms == null) {
							// second match
							ms = new MetadataSet (selector);
							ms.add_sibling (result);
						}
						ms.add_sibling (metadata);
						result = ms;
					}
				}
			}
			return result;
		}

		public void add_argument (ArgumentType key, Argument value) {
			args.set (key, value);
		}

		public bool has_argument (ArgumentType key) {
			return args.contains (key);
		}

		public Expression? get_expression (ArgumentType arg) {
			var val = args.get (arg);
			if (val != null) {
				val.used = true;
				return val.expression;
			}
			return null;
		}

		public string? get_string (ArgumentType arg) {
			var lit = get_expression (arg) as StringLiteral;
			if (lit != null) {
				return lit.eval ();
			}
			return null;
		}

		public int get_integer (ArgumentType arg) {
			var unary = get_expression (arg) as UnaryExpression;
			if (unary != null && unary.operator == UnaryOperator.MINUS) {
				var lit = unary.inner as IntegerLiteral;
				if (lit != null) {
					return -int.parse (lit.value);
				}
			} else {
				var lit = get_expression (arg) as IntegerLiteral;
				if (lit != null) {
					return int.parse (lit.value);
				}
			}

			return 0;
		}

		public bool get_bool (ArgumentType arg, bool default_value = false) {
			var lit = get_expression (arg) as BooleanLiteral;
			if (lit != null) {
				return lit.value;
			}
			return default_value;
		}

		public SourceReference? get_source_reference (ArgumentType arg) {
			var val = args.get (arg);
			if (val != null) {
				return val.source_reference;
			}
			return null;
		}
	}

	class MetadataParser {
		/**
		 * Grammar:
		 * metadata ::= [ rule [ '\n' relativerule ]* ]
		 * rule ::= pattern ' ' [ args ]
		 * relativerule ::= '.' rule
		 * pattern ::= glob [ '#' selector ] [ '.' pattern ]
		 */
		private Metadata tree = new Metadata ("");
		private Scanner scanner;
		private SourceLocation begin;
		private SourceLocation end;
		private SourceLocation old_end;
		private TokenType current;
		private Metadata parent_metadata;

		public MetadataParser () {
			tree.used = true;
		}

		SourceReference get_current_src () {
			return new SourceReference (scanner.source_file, begin, end);
		}

		SourceReference get_src (SourceLocation begin, SourceLocation? end = null) {
			var e = this.end;
			if (end != null) {
				e = end;
			}
			return new SourceReference (scanner.source_file, begin, e);
		}

		public Metadata parse_metadata (SourceFile metadata_file) {
			scanner = new Scanner (metadata_file);
			next ();
			while (current != TokenType.EOF) {
				if (!parse_rule ()) {
					return Metadata.empty;
				}
			}
			return tree;
		}

		TokenType next () {
			old_end = end;
			current = scanner.read_token (out begin, out end);
			return current;
		}

		bool has_space () {
			return old_end.pos != begin.pos;
		}

		bool has_newline () {
			return old_end.line != begin.line;
		}

		string get_string (SourceLocation? begin = null, SourceLocation? end = null) {
			var b = this.begin;
			var e = this.end;
			if (begin != null) {
				b = begin;
			}
			if (end != null) {
				e = end;
			}
			return ((string) b.pos).substring (0, (int) (e.pos - b.pos));
		}

		string? parse_identifier (bool is_glob) {
			var begin = this.begin;

			if (current == TokenType.DOT || current == TokenType.HASH) {
				if (is_glob) {
					Report.error (get_src (begin), "expected glob-style pattern");
				} else {
					Report.error (get_src (begin), "expected identifier");
				}
				return null;
			}

			if (is_glob) {
				while (current != TokenType.EOF && current != TokenType.DOT && current != TokenType.HASH) {
					next ();
					if (has_space ()) {
						break;
					}
				}
			} else {
				next ();
			}

			return get_string (begin, old_end);
		}

		string? parse_selector () {
			if (current != TokenType.HASH || has_space ()) {
				return null;
			}
			next ();

			return parse_identifier (false);
		}

		Metadata? parse_pattern () {
			Metadata metadata;
			bool is_relative = false;
			if (current == TokenType.IDENTIFIER || current == TokenType.STAR) {
				// absolute pattern
				parent_metadata = tree;
			} else {
				// relative pattern
				if (current != TokenType.DOT) {
					Report.error (get_current_src (), "expected pattern or `.', got %s".printf (current.to_string ()));
					return null;
				}
				next ();
				is_relative = true;
			}

			if (parent_metadata == null) {
				Report.error (get_current_src (), "cannot determinate parent metadata");
				return null;
			}

			SourceLocation begin = this.begin;
			var pattern = parse_identifier (true);
			if (pattern == null) {
				return null;
			}
			metadata = new Metadata (pattern, parse_selector (), get_src (begin));
			parent_metadata.add_child (metadata);

			while (current != TokenType.EOF && !has_space ()) {
				if (current != TokenType.DOT) {
					Report.error (get_current_src (), "expected `.' got %s".printf (current.to_string ()));
					break;
				}
				next ();

				begin = this.begin;
				pattern = parse_identifier (true);
				if (pattern == null) {
					return null;
				}
				var child = new Metadata (pattern, parse_selector (), get_src (begin, old_end));
				metadata.add_child (child);
				metadata = child;
			}
			if (!is_relative) {
				parent_metadata = metadata;
			}

			return metadata;
		}

		Expression? parse_expression () {
			var begin = this.begin;
			var src = get_current_src ();
			Expression expr = null;
			switch (current) {
			case TokenType.NULL:
				expr = new NullLiteral (src);
				break;
			case TokenType.TRUE:
				expr = new BooleanLiteral (true, src);
				break;
			case TokenType.FALSE:
				expr = new BooleanLiteral (false, src);
				break;
			case TokenType.MINUS:
				next ();
				var inner = parse_expression ();
				if (inner == null) {
					Report.error (src, "expected expression after `-', got %s".printf (current.to_string ()));
				} else {
					expr = new UnaryExpression (UnaryOperator.MINUS, inner, get_src (begin));
				}
				return expr;
			case TokenType.INTEGER_LITERAL:
				expr = new IntegerLiteral (get_string (), src);
				break;
			case TokenType.REAL_LITERAL:
				expr = new RealLiteral (get_string (), src);
				break;
			case TokenType.STRING_LITERAL:
				expr = new StringLiteral (get_string (), src);
				break;
			case TokenType.IDENTIFIER:
				expr = new MemberAccess (null, get_string (), src);
				while (next () == TokenType.DOT) {
					if (next () != TokenType.IDENTIFIER) {
						Report.error (get_current_src (), "expected identifier got %s".printf (current.to_string ()));
						break;
					}
					expr = new MemberAccess (expr, get_string (), get_current_src ());
				}
				return expr;
			case TokenType.OPEN_PARENS:
				// empty tuple => no expression
				if (next () != TokenType.CLOSE_PARENS) {
					Report.error (get_current_src (), "expected `)', got %s".printf (current.to_string ()));
					break;
				}
				expr = new Tuple (src);
				break;
			default:
				Report.error (src, "expected literal or symbol got %s".printf (current.to_string ()));
				break;
			}
			next ();
			return expr;
		}

		bool parse_args (Metadata metadata) {
			while (current != TokenType.EOF && has_space () && !has_newline ()) {
				SourceLocation begin = this.begin;
				var id = parse_identifier (false);
				if (id == null) {
					return false;
				}
				var arg_type = ArgumentType.from_string (id);
				if (arg_type == null) {
					Report.warning (get_src (begin, old_end), "unknown argument `%s'".printf (id));
					continue;
				}

				if (current != TokenType.ASSIGN) {
					// threat as `true'
					metadata.add_argument (arg_type, new Argument (new BooleanLiteral (true, get_src (begin)), get_src (begin)));
					continue;
				}
				next ();

				Expression expr = parse_expression ();
				if (expr == null) {
					return false;
				}
				metadata.add_argument (arg_type, new Argument (expr, get_src (begin)));
			}

			return true;
		}

		bool parse_rule () {
			var old_end = end;
			var metadata = parse_pattern ();
			if (metadata == null) {
				return false;
			}

			if (current == TokenType.EOF || old_end.line != end.line) {
				// eof or new rule
				return true;
			}
			return parse_args (metadata);
		}
	}

	/*
	 * GIR parser
	 */

	class Node {
		public static ArrayList<Node> new_namespaces = new ArrayList<Node> ();

		public weak Node parent;
		public string element_type;
		public string name;
		public Map<string,string> girdata = null;
		public Metadata metadata = Metadata.empty;
		public SourceReference source_reference = null;
		public ArrayList<Node> members = new ArrayList<Node> (); // guarantees fields order
		public HashMap<string, ArrayList<Node>> scope = new HashMap<string, ArrayList<Node>> (str_hash, str_equal);

		public GirComment comment;
		public Symbol symbol;
		public bool new_symbol;
		public bool merged;
		public bool processed;

		// function-specific
		public int return_array_length_idx = -1;
		public List<ParameterInfo> parameters;
		public ArrayList<int> array_length_parameters;
		public ArrayList<int> closure_parameters;
		public ArrayList<int> destroy_parameters;
		// record-specific
		public UnresolvedSymbol gtype_struct_for;
		// alias-specific
		public DataType base_type;

		public Node (string? name) {
			this.name = name;
		}

		public void add_member (Node node) {
			var nodes = scope[node.name];
			if (nodes == null) {
				nodes = new ArrayList<Node> ();
				scope[node.name] = nodes;
			}
			nodes.add (node);
			members.add (node);
			node.parent = this;
		}

		public void remove_member (Node node) {
			var nodes = scope[node.name];
			nodes.remove (node);
			if (nodes.size == 0) {
				scope.remove (node.name);
			}
			members.remove (node);
			node.parent = null;
		}

		public Node? lookup (string name, bool create_namespace = false, SourceReference? source_reference = null) {
			var nodes = scope[name];
			Node node = null;
			if (nodes != null) {
				node = nodes[0];
			}
			if (node == null) {
				Symbol sym = null;
				if (symbol != null) {
					sym = symbol.scope.lookup (name);
				}
				if (sym != null || create_namespace) {
					node = new Node (name);
					node.symbol = sym;
					node.new_symbol = node.symbol == null;
					node.source_reference = source_reference;
					add_member (node);

					if (sym == null) {
						new_namespaces.add (node);
					}
				}
			}
			return node;
		}

		public ArrayList<Node>? lookup_all (string name) {
			return scope[name];
		}

		public UnresolvedSymbol get_unresolved_symbol () {
			if (parent.name == null) {
				return new UnresolvedSymbol (null, name);
			} else {
				return new UnresolvedSymbol (parent.get_unresolved_symbol (), name);
			}
		}

		public string get_full_name () {
			if (parent == null) {
				return name;
			}

			if (name == null) {
				return parent.get_full_name ();
			}

			if (parent.get_full_name () == null) {
				return name;
			}

			return "%s.%s".printf (parent.get_full_name (), name);
		}

		public string get_default_gir_name () {
			GLib.StringBuilder default_name = new GLib.StringBuilder ();

			for (unowned Node? node = this ; node != null ; node = node.parent) {
				if (node.symbol is Namespace) {
					if (node.symbol.get_attribute_string ("CCode", "gir_namespace") != null) {
						break;
					}
				}

				default_name.prepend (node.name);
			}

			return default_name.str;
		}

		public string get_gir_name () {
			var gir_name = girdata["name"];
			if (gir_name == null) {
				gir_name = girdata["glib:name"];
			}
			return gir_name;
		}

		public string get_lower_case_cprefix () {
			if (name == null) {
				return "";
			}

			var prefix = symbol.get_attribute_string ("CCode", "lower_case_cprefix");
			if (prefix == null && (symbol is ObjectTypeSymbol || symbol is Struct)) {
				if (metadata.has_argument (ArgumentType.CPREFIX)) {
					prefix = metadata.get_string (ArgumentType.CPREFIX);
				} else {
					prefix = symbol.get_attribute_string ("CCode", "cprefix");
				}
			}

			if (prefix == null) {
				prefix = get_default_lower_case_cprefix ();
			}
			return prefix;
		}

		public string get_default_lower_case_cprefix () {
			return "%s%s_".printf (parent.get_lower_case_cprefix (), get_lower_case_csuffix ());
		}

		public string get_lower_case_csuffix () {
			var suffix = symbol.get_attribute_string ("CCode", "lower_case_csuffix");

			// we can't rely on gir suffix if metadata changed the name
			if (suffix == null && girdata != null && girdata["c:symbol-prefix"] != null && !metadata.has_argument (ArgumentType.NAME)) {
				suffix = girdata["c:symbol-prefix"];
			}
			if (suffix == null) {
				suffix = get_default_lower_case_csuffix ();
			}
			return suffix;
		}

		public string get_default_lower_case_csuffix () {
			return Symbol.camel_case_to_lower_case (name);
		}

		public string get_cprefix () {
			if (name == null) {
				return "";
			}
			var prefix = symbol.get_attribute_string ("CCode", "cprefix");
			if (prefix == null && girdata != null) {
				prefix = girdata["c:identifier-prefixes"];
			}
			if (prefix == null) {
				if (symbol is Enum || symbol is ErrorDomain) {
					prefix = "%s%s".printf (parent.get_lower_case_cprefix ().up (), name);
				} else {
					prefix = get_cname ();
				}
			}
			return prefix;
		}

		public string get_cname () {
			if (name == null) {
				return "";
			}
			var cname = symbol.get_attribute_string ("CCode", "cname");
			if (girdata != null) {
				if (cname == null) {
					cname = girdata["c:identifier"];
				}
				if (cname == null) {
					cname = girdata["c:type"];
				}
			}
			if (cname == null) {
				cname = get_default_cname ();
			}
			return cname;
		}

		public string get_default_cname () {
			if (name == null) {
				return "";
			}
			if (symbol is Field) {
				if (((Field) symbol).binding == MemberBinding.STATIC) {
					return parent.get_lower_case_cprefix () + name;
				} else {
					return name;
				}
			} else if (symbol is Method) {
				return "%s%s".printf (parent.get_lower_case_cprefix (), name);
			} else {
				return "%s%s".printf (parent.get_cprefix (), name);
			}
		}

		public string get_finish_cname () {
			var finish_cname = symbol.get_attribute_string ("CCode", "finish_name");
			if (finish_cname == null) {
				finish_cname = get_cname ();
				if (finish_cname.has_suffix ("_async")) {
					finish_cname = finish_cname.substring (0, finish_cname.length - "_async".length);
				}
				finish_cname += "_finish";
			}
			return finish_cname;
		}

		public string get_cheader_filename () {
			if (metadata.has_argument (ArgumentType.CHEADER_FILENAME)) {
				return metadata.get_string (ArgumentType.CHEADER_FILENAME);
			}
			var cheader_filename = symbol.get_attribute_string ("CCode", "cheader_filename");
			if (cheader_filename != null) {
				return cheader_filename;
			}
			if (parent.name != null) {
				return parent.get_cheader_filename ();
			} else if (symbol.source_reference != null) {
				return symbol.source_reference.file.get_cinclude_filename ();
			}
			return "";
		}

		public void process (GirParser parser) {
			if (processed) {
				return;
			}

			if (symbol is Namespace && parent == parser.root) {
				// first process aliases since they have no assigned symbol
				foreach (var node in members) {
					if (node.element_type == "alias") {
						parser.process_alias (node);
					}
				}

				// auto reparent namespace methods, allowing node removals
				for (int i=0; i < members.size; i++) {
					var node = members[i];
					if (node.symbol is Method && node.new_symbol) {
						parser.process_namespace_method (this, node);
						if (i < members.size && members[i] != node) {
							// node removed in the middle
							i--;
						}
					}
				}
			}

			if (symbol is Class && girdata != null) {
				var class_struct = girdata["glib:type-struct"];
				if (class_struct != null) {
					var klass = parser.resolve_node (parent, parser.parse_symbol_from_string (class_struct, source_reference));
					if (klass != null) {
						var i = 0;
						while ( i < klass.members.size ) {
							var node = klass.members[i];
							if (node.symbol is Method) {
								klass.remove_member (node);
								this.add_member (node);

								Method m = (Method) node.symbol;
								m.binding = MemberBinding.CLASS;
							} else {
								i++;
							}
						}
					}
				}
			}

			// process children
			foreach (var node in members) {
				node.process (parser);
			}

			if (girdata != null) {
				// GIR node processing
				if (symbol is Method) {
					var m = (Method) symbol;
					parser.process_callable (this);

					var colliding = parent.lookup_all (name);
					foreach (var node in colliding) {
						var sym = node.symbol;
						if (sym is Field && !(m.return_type is VoidType) && m.get_parameters().size == 0) {
							// assume method is getter
							merged = true;
						} else if (sym is Signal) {
							node.process (parser);
							var sig = (Signal) sym;
							if (m.is_virtual || m.is_abstract) {
								sig.is_virtual = true;
							} else {
								sig.set_attribute ("HasEmitter", true);
							}
							parser.assume_parameter_names (sig, m, false);
							if (m.get_parameters().size != sig.get_parameters().size) {
								Report.warning (symbol.source_reference, "Signal `%s' conflicts with method of the same name".printf (get_full_name ()));
							}
							merged = true;
						} else if (sym is Method && !(sym is CreationMethod) && node != this) {
							if (m.is_virtual || m.is_abstract) {
								bool different_invoker = false;
								var attr = m.get_attribute ("NoWrapper");
								if (attr != null) {
									/* no invoker but this method has the same name,
									   most probably the invoker has a different name
									   and g-ir-scanner missed it */
									var invoker = parser.find_invoker (this);
									if (invoker != null) {
										m.set_attribute_string ("CCode", "vfunc_name", m.name);
										m.name = invoker.symbol.name;
										m.set_attribute ("NoWrapper", false);
										invoker.merged = true;
										different_invoker = true;
									}
								}
								if (!different_invoker) {
									if (attr != null) {
										Report.warning (symbol.source_reference, "Virtual method `%s' conflicts with method of the same name".printf (get_full_name ()));
									}
									node.merged = true;
								}
							}
						}
					}
					if (!(m is CreationMethod)) {
						if (metadata.has_argument (ArgumentType.DESTROYS_INSTANCE)) {
							m.set_attribute ("DestroysInstance", true);
						}
						// merge custom vfunc
						if (metadata.has_argument (ArgumentType.VFUNC_NAME)) {
							var vfunc = parent.lookup (metadata.get_string (ArgumentType.VFUNC_NAME));
							if (vfunc != null && vfunc != this) {
								vfunc.processed = true;
								vfunc.merged = true;
							}
						}
					}
					if (m.coroutine) {
						parser.process_async_method (this);
					}
				} else if (symbol is Property) {
					var colliding = parent.lookup_all (name);
					foreach (var node in colliding) {
						if (node.symbol is Signal) {
							// properties take precedence
							node.processed = true;
							node.merged = true;
						} else if (node.symbol is Method) {
							// getter in C, but not in Vala
							node.merged = true;
						}
					}

					var prop = (Property) symbol;

					// add accessors, can't do this before gir symbol resolution
					var readable = girdata["readable"];
					var writable = girdata["writable"];
					var construct_ = girdata["construct"];
					var construct_only = girdata["construct-only"];
					if (readable != "0") {
						prop.get_accessor = new PropertyAccessor (true, false, false, prop.property_type.copy (), null, null);
					}
					if (writable == "1" || construct_only == "1") {
						prop.set_accessor = new PropertyAccessor (false, (construct_only != "1") && (writable == "1"), (construct_only == "1") || (construct_ == "1"), prop.property_type.copy (), null, null);
					}

					// find virtual/abstract accessors to handle abstract properties properly

					Node getter = null;
					var getters = parent.lookup_all ("get_%s".printf (name));
					if (getters != null) {
						foreach (var g in getters) {
							if ((getter == null || !g.merged) && g.get_cname () == parent.get_lower_case_cprefix() + "get_" + name) {
								getter = g;
							}
						}
					}

					Node setter = null;
					var setters = parent.lookup_all ("set_%s".printf (name));
					if (setters != null) {
						foreach (var s in setters) {
							if ((setter == null || !s.merged) && s.get_cname () == parent.get_lower_case_cprefix() + "set_" + name) {
								setter = s;
							}
						}
					}

					prop.set_attribute ("NoAccessorMethod", false);
					if (prop.get_accessor != null) {
						var m = getter != null ? getter.symbol as Method : null;
						// ensure getter vfunc if the property is abstract
						if (m != null && (m.is_abstract || m.is_virtual || !prop.is_abstract)) {
							getter.process (parser);
							if (m.return_type is VoidType || m.get_parameters().size != 0) {
								prop.set_attribute ("NoAccessorMethod", true);
							} else {
								if (getter.name == name) {
									foreach (var node in colliding) {
										if (node.symbol is Method) {
											node.merged = true;
										}
									}
								}
								prop.get_accessor.value_type.value_owned = m.return_type.value_owned;
							}
						} else {
							prop.set_attribute ("NoAccessorMethod", true);
						}
					}
					if (prop.get_attribute ("NoAccessorMethod") == null && prop.set_accessor != null && prop.set_accessor.writable) {
						var m = setter != null ? setter.symbol as Method : null;
						// ensure setter vfunc if the property is abstract
						if (m != null && (m.is_abstract || m.is_virtual || !prop.is_abstract)) {
							setter.process (parser);
							if (!(m.return_type is VoidType) || m.get_parameters().size != 1) {
								prop.set_attribute ("NoAccessorMethod", true);
							} else {
								prop.set_accessor.value_type.value_owned = m.get_parameters()[0].variable_type.value_owned;
							}
						} else {
							prop.set_attribute ("NoAccessorMethod", true);
						}
					}
					if (prop.get_attribute ("NoAccessorMethod") != null) {
						// gobject defaults
						if (prop.get_accessor != null) {
							prop.get_accessor.value_type.value_owned = true;
						}
						if (prop.set_accessor != null) {
							prop.set_accessor.value_type.value_owned = false;
						}
					}
				} else if (symbol is Field) {
					var field = (Field) symbol;
					var colliding = parent.lookup_all (name);
					if (colliding.size > 1) {
						// whatelse has precedence over the field
						merged = true;
					}

					if (field.variable_type is DelegateType && parent.gtype_struct_for != null) {
						// virtual method field
						var d = ((DelegateType) field.variable_type).delegate_symbol;
						parser.process_virtual_method_field (this, d, parent.gtype_struct_for);
						merged = true;
					} else if (field.variable_type is ArrayType) {
						Node array_length;
						if (metadata.has_argument (ArgumentType.ARRAY_LENGTH_FIELD)) {
							array_length = parent.lookup (metadata.get_string (ArgumentType.ARRAY_LENGTH_FIELD));
						} else {
							array_length = parent.lookup ("n_%s".printf (field.name));
							if (array_length == null) {
								array_length = parent.lookup ("%s_length".printf (field.name));
							}
						}
						if (array_length != null && array_length.symbol is Field) {
							var length_field = (Field) array_length.symbol;
							// array has length
							field.set_attribute_string ("CCode", "array_length_cname", length_field.name);
							var length_type = length_field.variable_type.to_qualified_string ();
							if (length_type != "int") {
								var st = parser.root.lookup (length_type);
								if (st != null) {
									field.set_attribute_string ("CCode", "array_length_type", st.get_cname ());
								}
							}
							field.remove_attribute_argument ("CCode", "array_length");
							field.remove_attribute_argument ("CCode", "array_null_terminated");
						}
					}
				} else if (symbol is Signal || symbol is Delegate) {
					parser.process_callable (this);
				} else if (symbol is Interface) {
					parser.process_interface (this);
				} else if (symbol is Struct) {
					if (parent.symbol is ObjectTypeSymbol || parent.symbol is Struct) {
						// nested struct
						foreach (var fn in members) {
							var f = fn.symbol as Field;
							if (f != null) {
								if (f.binding == MemberBinding.INSTANCE) {
									f.set_attribute_string ("CCode", "cname", name + "." + fn.get_cname ());
								}
								f.name = symbol.name + "_" + f.name;
								fn.name = f.name;
								parent.add_member (fn);
							}
						}
						merged = true;
					} else {
						// record for a gtype
						var gtype_struct_for = girdata["glib:is-gtype-struct-for"];
						if (gtype_struct_for != null) {
							var iface = parser.resolve_node (parent, parser.parse_symbol_from_string (gtype_struct_for, source_reference));
							if (iface != null && iface.symbol is Interface && "%sIface".printf (iface.get_cname ()) != get_cname ()) {
								// set the interface struct name
								iface.symbol.set_attribute_string ("CCode", "type_cname", get_cname ());
							}
							merged = true;
						}
					}
				}

				// deprecation
				if (metadata.has_argument (ArgumentType.REPLACEMENT)) {
					symbol.set_attribute_string ("Deprecated", "replacement", metadata.get_string (ArgumentType.REPLACEMENT));
				}
				if (metadata.has_argument (ArgumentType.DEPRECATED_SINCE)) {
					symbol.set_attribute_string ("Deprecated", "since",  metadata.get_string (ArgumentType.DEPRECATED_SINCE));
				} else if (girdata["deprecated-version"] != null) {
					symbol.set_attribute_string ("Deprecated", "since", girdata.get ("deprecated-version"));
				}
				if (metadata.has_argument (ArgumentType.DEPRECATED)) {
					if (metadata.get_bool (ArgumentType.DEPRECATED)) {						
						symbol.set_attribute ("Deprecated", true);
					}
				} else if (girdata["deprecated"] != null) {
					symbol.set_attribute ("Deprecated", true);
				}

				// experimental
				if (metadata.has_argument (ArgumentType.EXPERIMENTAL)) {
					symbol.set_attribute ("Experimental", true);
				}

				if (parent.symbol is Namespace) {
					// always write cheader filename for namespace children
					symbol.set_attribute_string ("CCode", "cheader_filename", get_cheader_filename ());
				} else if (metadata.has_argument (ArgumentType.CHEADER_FILENAME)) {
					symbol.set_attribute_string ("CCode", "cheader_filename", metadata.get_string (ArgumentType.CHEADER_FILENAME));
				}
				if (get_cname () != get_default_cname ()) {
					symbol.set_attribute_string ("CCode", "cname", get_cname ());
				}

				// lower_case_cprefix
				if (get_lower_case_cprefix () != get_default_lower_case_cprefix ()) {
					if (symbol is Class) {
						symbol.set_attribute_string ("CCode", "cprefix", get_lower_case_cprefix ());
					} else {
						symbol.set_attribute_string ("CCode", "lower_case_cprefix", get_lower_case_cprefix ());
					}
				}
				// lower_case_csuffix
				if (get_lower_case_csuffix () != get_default_lower_case_csuffix ()) {
					symbol.set_attribute_string ("CCode", "lower_case_csuffix", get_lower_case_csuffix ());
				}

				// set gir name if the symbol has been renamed
				string gir_name = get_gir_name ();
				string default_gir_name = get_default_gir_name ();
				if (is_container (symbol) && !(symbol is Namespace) && (name != gir_name || gir_name != default_gir_name)) {
					symbol.set_attribute_string ("GIR", "name", gir_name);
				}
			}

			if (!(new_symbol && merged) && is_container (symbol)) {
				foreach (var node in members) {
					if (node.new_symbol && !node.merged && !metadata.get_bool (ArgumentType.HIDDEN)) {
						add_symbol_to_container (symbol, node.symbol);
					}
				}

				var cl = symbol as Class;
				if (cl != null && !cl.is_compact && cl.default_construction_method == null) {
					// always provide constructor in generated bindings
					// to indicate that implicit Object () chainup is allowed
					var cm = new CreationMethod (null, null, cl.source_reference);
					cm.has_construct_function = false;
					cm.access = SymbolAccessibility.PROTECTED;
					cl.add_method (cm);
				}
			}

			processed = true;
		}

		public string to_string () {
			if (parent.name == null) {
				return name;
			} else {
				return "%s.%s".printf (parent.to_string (), name);
			}
		}
	}

	static GLib.Regex type_from_string_regex;

	MarkupReader reader;

	CodeContext context;
	Namespace glib_ns;

	SourceFile current_source_file;
	Node root;
	ArrayList<Metadata> metadata_roots = new ArrayList<Metadata> ();

	SourceLocation begin;
	SourceLocation end;
	MarkupTokenType current_token;

	string[] cheader_filenames;

	ArrayList<Metadata> metadata_stack;
	Metadata metadata;
	ArrayList<Node> tree_stack;
	Node current;
	Node old_current;

	Set<string> provided_namespaces = new HashSet<string> (str_hash, str_equal);
	HashMap<UnresolvedSymbol,Symbol> unresolved_symbols_map = new HashMap<UnresolvedSymbol,Symbol> (unresolved_symbol_hash, unresolved_symbol_equal);
	ArrayList<UnresolvedSymbol> unresolved_gir_symbols = new ArrayList<UnresolvedSymbol> ();
	ArrayList<DataType> unresolved_type_arguments = new ArrayList<DataType> ();

	/**
	 * Parses all .gir source files in the specified code
	 * context and builds a code tree.
	 *
	 * @param context a code context
	 */
	public void parse (CodeContext context) {
		this.context = context;
		glib_ns = context.root.scope.lookup ("GLib") as Namespace;

		root = new Node (null);
		root.symbol = context.root;
		tree_stack = new ArrayList<Node> ();
		current = root;

		map_vala_to_gir ();

		context.accept (this);

		resolve_gir_symbols ();
		create_new_namespaces ();
		resolve_type_arguments ();

		root.process (this);

		foreach (var metadata in metadata_roots) {
			report_unused_metadata (metadata);
		}
	}

	void map_vala_to_gir () {
		foreach (var source_file in context.get_source_files ()) {
			string gir_namespace = source_file.gir_namespace;
			string gir_version = source_file.gir_version;
			Namespace ns = null;
			if (gir_namespace == null) {
				foreach (var node in source_file.get_nodes ()) {
					if (node is Namespace) {
						ns = (Namespace) node;
						gir_namespace = ns.get_attribute_string ("CCode", "gir_namespace");
						if (gir_namespace != null) {
							gir_version = ns.get_attribute_string ("CCode", "gir_version");
							break;
						}
					}
				}
			}
			if (gir_namespace == null) {
				continue;
			}

			provided_namespaces.add ("%s-%s".printf (gir_namespace, gir_version));

			var gir_symbol = new UnresolvedSymbol (null, gir_namespace);
			if (gir_namespace != ns.name) {
				set_symbol_mapping (gir_symbol, ns);
			}

			foreach (var node in source_file.get_nodes ()) {
				if (node.has_attribute_argument ("GIR", "name")) {
					var map_from = new UnresolvedSymbol (gir_symbol, node.get_attribute_string ("GIR", "name"));
					set_symbol_mapping (map_from, (Symbol) node);
				}
			}
		}
	}

	public override void visit_source_file (SourceFile source_file) {
		if (source_file.filename.has_suffix (".gir")) {
			parse_file (source_file);
		}
	}

	public void parse_file (SourceFile source_file) {
		metadata_stack = new ArrayList<Metadata> ();
		metadata = Metadata.empty;

		this.current_source_file = source_file;
		reader = new MarkupReader (source_file.filename);

		// xml prolog
		next ();
		next ();

		next ();
		parse_repository ();

		reader = null;
		this.current_source_file = null;
	}

	void next () {
		current_token = reader.read_token (out begin, out end);
	}

	void start_element (string name) {
		if (current_token != MarkupTokenType.START_ELEMENT || reader.name != name) {
			// error
			Report.error (get_current_src (), "expected start element of `%s'".printf (name));
		}
	}

	void end_element (string name) {
		while (current_token != MarkupTokenType.END_ELEMENT || reader.name != name) {
			Report.warning (get_current_src (), "expected end element of `%s'".printf (name));
			skip_element ();
		}
		next ();
	}

	SourceReference get_current_src () {
		return new SourceReference (this.current_source_file, begin, end);
	}

	const string GIR_VERSION = "1.2";

	static void add_symbol_to_container (Symbol container, Symbol sym) {
		if (container is Class) {
			unowned Class cl = (Class) container;

			if (sym is Class) {
				cl.add_class ((Class) sym);
			} else if (sym is Constant) {
				cl.add_constant ((Constant) sym);
			} else if (sym is Enum) {
				cl.add_enum ((Enum) sym);
			} else if (sym is Field) {
				cl.add_field ((Field) sym);
			} else if (sym is Method) {
				cl.add_method ((Method) sym);
			} else if (sym is Property) {
				cl.add_property ((Property) sym);
			} else if (sym is Signal) {
				cl.add_signal ((Signal) sym);
			} else if (sym is Struct) {
				cl.add_struct ((Struct) sym);
			}
		} else if (container is Enum) {
			unowned Enum en = (Enum) container;

			if (sym is EnumValue) {
				en.add_value ((EnumValue) sym);
			} else if (sym is Constant) {
				en.add_constant ((Constant) sym);
			} else if (sym is Method) {
				en.add_method ((Method) sym);
			}
		} else if (container is Interface) {
			unowned Interface iface = (Interface) container;

			if (sym is Class) {
				iface.add_class ((Class) sym);
			} else if (sym is Constant) {
				iface.add_constant ((Constant) sym);
			} else if (sym is Enum) {
				iface.add_enum ((Enum) sym);
			} else if (sym is Field) {
				iface.add_field ((Field) sym);
			} else if (sym is Method) {
				iface.add_method ((Method) sym);
			} else if (sym is Property) {
				iface.add_property ((Property) sym);
			} else if (sym is Signal) {
				iface.add_signal ((Signal) sym);
			} else if (sym is Struct) {
				iface.add_struct ((Struct) sym);
			}
		} else if (container is Namespace) {
			unowned Namespace ns = (Namespace) container;

			if (sym is Namespace) {
				ns.add_namespace ((Namespace) sym);
			} else if (sym is Class) {
				ns.add_class ((Class) sym);
			} else if (sym is Constant) {
				ns.add_constant ((Constant) sym);
			} else if (sym is Delegate) {
				ns.add_delegate ((Delegate) sym);
			} else if (sym is Enum) {
				ns.add_enum ((Enum) sym);
			} else if (sym is ErrorDomain) {
				ns.add_error_domain ((ErrorDomain) sym);
			} else if (sym is Field) {
				ns.add_field ((Field) sym);
			} else if (sym is Interface) {
				ns.add_interface ((Interface) sym);
			} else if (sym is Method) {
				ns.add_method ((Method) sym);
			} else if (sym is Namespace) {
				ns.add_namespace ((Namespace) sym);
			} else if (sym is Struct) {
				ns.add_struct ((Struct) sym);
			}
		} else if (container is Struct) {
			unowned Struct st = (Struct) container;

			if (sym is Constant) {
				st.add_constant ((Constant) sym);
			} else if (sym is Field) {
				st.add_field ((Field) sym);
			} else if (sym is Method) {
				st.add_method ((Method) sym);
			} else if (sym is Property) {
				st.add_property ((Property) sym);
			}
		} else if (container is ErrorDomain) {
			unowned ErrorDomain ed = (ErrorDomain) container;

			if (sym is ErrorCode) {
				ed.add_code ((ErrorCode) sym);
			} else if (sym is Method) {
				ed.add_method ((Method) sym);
			}
		} else {
			Report.error (sym.source_reference, "impossible to add `%s' to container `%s'".printf (sym.name, container.name));
		}
	}

	static bool is_container (Symbol sym) {
		return sym is ObjectTypeSymbol || sym is Struct || sym is Namespace || sym is ErrorDomain || sym is Enum;
	}

	UnresolvedSymbol? parse_symbol_from_string (string symbol_string, SourceReference? source_reference = null) {
		UnresolvedSymbol? sym = null;
		foreach (unowned string s in symbol_string.split (".")) {
			sym = new UnresolvedSymbol (sym, s, source_reference);
		}
		if (sym == null) {
			Report.error (source_reference, "a symbol must be specified");
		}
		return sym;
	}

	void set_symbol_mapping (UnresolvedSymbol map_from, Symbol map_to) {
		// last mapping is the most up-to-date
		if (map_from is UnresolvedSymbol) {
			unresolved_symbols_map[(UnresolvedSymbol) map_from] = map_to;
		}
	}

	void assume_parameter_names (Signal sig, Symbol sym, bool skip_first) {
		Iterator<Parameter> iter;
		if (sym is Method) {
			iter = ((Method) sym).get_parameters ().iterator ();
		} else {
			iter = ((Delegate) sym).get_parameters ().iterator ();
		}
		bool first = true;
		foreach (var param in sig.get_parameters ()) {
			if (!iter.next ()) {
				// unreachable for valid GIR
				break;
			}
			if (skip_first && first) {
				if (!iter.next ()) {
					// unreachable for valid GIR
					break;
				}
				first = false;
			}
			param.name = iter.get ().name;
		}
	}

	Node? find_invoker (Node node) {
		/* most common use case is invoker has at least the given method prefix
		   and the same parameter names */
		var m = (Method) node.symbol;
		var prefix = "%s_".printf (m.name);
		foreach (var n in node.parent.members) {
			if (!n.name.has_prefix (prefix)) {
				continue;
			}
			Method? invoker = n.symbol as Method;
			if (invoker == null || (m.get_parameters().size != invoker.get_parameters().size)) {
				continue;
			}
			var iter = invoker.get_parameters ().iterator ();
			foreach (var param in m.get_parameters ()) {
				assert (iter.next ());
				if (param.name != iter.get().name)	{
					invoker = null;
					break;
				}
			}
			if (invoker != null) {
				return n;
			}
		}

		return null;
	}

	Metadata get_current_metadata () {
		var selector = reader.name;
		var child_name = reader.get_attribute ("name");
		if (child_name == null) {
			child_name = reader.get_attribute ("glib:name");
		}
		if (child_name == null) {
			return Metadata.empty;
		}
		selector = selector.replace ("-", "_");
		child_name = child_name.replace ("-", "_");

		if (selector.has_prefix ("glib:")) {
			selector = selector.substring ("glib:".length);
		}

		return metadata.match_child (child_name, selector);
	}

	bool push_metadata () {
		var new_metadata = get_current_metadata ();
		// skip ?
		if (new_metadata.has_argument (ArgumentType.SKIP)) {
			if (new_metadata.get_bool (ArgumentType.SKIP)) {
				return false;
			}
		} else if (reader.get_attribute ("introspectable") == "0" || reader.get_attribute ("private") == "1") {
			return false;
		}

		metadata_stack.add (metadata);
		metadata = new_metadata;

		return true;
	}

	void pop_metadata () {
		metadata = metadata_stack[metadata_stack.size - 1];
		metadata_stack.remove_at (metadata_stack.size - 1);
	}

	bool parse_type_arguments_from_string (DataType parent_type, string type_arguments, SourceReference? source_reference = null) {
		int type_arguments_length = (int) type_arguments.length;
		GLib.StringBuilder current = new GLib.StringBuilder.sized (type_arguments_length);

		int depth = 0;
		for (var c = 0 ; c < type_arguments_length ; c++) {
			if (type_arguments[c] == '<' || type_arguments[c] == '[') {
				depth++;
				current.append_unichar (type_arguments[c]);
			} else if (type_arguments[c] == '>' || type_arguments[c] == ']') {
				depth--;
				current.append_unichar (type_arguments[c]);
			} else if (type_arguments[c] == ',') {
				if (depth == 0) {
					var dt = parse_type_from_string (current.str, true, source_reference);
					if (dt == null) {
						return false;
					}
					parent_type.add_type_argument (dt);
					current.truncate ();
				} else {
					current.append_unichar (type_arguments[c]);
				}
			} else {
				current.append_unichar (type_arguments[c]);
			}
		}

		var dt = parse_type_from_string (current.str, true, source_reference);
		if (dt == null) {
			return false;
		}
		parent_type.add_type_argument (dt);

		return true;
	}

	DataType? parse_type_from_string (string type_string, bool owned_by_default, SourceReference? source_reference = null) {
		if (type_from_string_regex == null) {
			try {
				type_from_string_regex = new GLib.Regex ("^(?:(owned|unowned|weak) +)?([0-9a-zA-Z_\\.]+)(?:<(.+)>)?(\\*+)?(\\[,*\\])?(\\?)?$", GLib.RegexCompileFlags.ANCHORED | GLib.RegexCompileFlags.DOLLAR_ENDONLY | GLib.RegexCompileFlags.OPTIMIZE);
			} catch (GLib.RegexError e) {
				GLib.error ("Unable to compile regex: %s", e.message);
			}
		}

		GLib.MatchInfo match;
		if (!type_from_string_regex.match (type_string, 0, out match)) {
			Report.error (source_reference, "unable to parse type");
			return null;
		}

		DataType? type = null;

		var ownership_data = match.fetch (1);
		var type_name = match.fetch (2);
		var type_arguments_data = match.fetch (3);
		var pointers_data = match.fetch (4);
		var array_data = match.fetch (5);
		var nullable_data = match.fetch (6);

		var nullable = nullable_data != null && nullable_data.length > 0;

		if (ownership_data == null && type_name == "void") {
			if (array_data == null && !nullable) {
				type = new VoidType (source_reference);
				if (pointers_data != null) {
					for (int i=0; i < pointers_data.length; i++) {
						type = new PointerType (type);
					}
				}
				return type;
			} else {
				Report.error (source_reference, "invalid void type");
				return null;
			}
		}

		bool value_owned = owned_by_default;

		if (ownership_data == "owned") {
			if (owned_by_default) {
				Report.error (source_reference, "unexpected `owned' keyword");
			} else {
				value_owned = true;
			}
		} else if (ownership_data == "unowned") {
			if (owned_by_default) {
				value_owned = false;
			} else {
				Report.error (source_reference, "unexpected `unowned' keyword");
				return null;
			}
		}

		var sym = parse_symbol_from_string (type_name, source_reference);
		if (sym == null) {
			return null;
		}
		type = new UnresolvedType.from_symbol (sym, source_reference);

		if (type_arguments_data != null && type_arguments_data.length > 0) {
			if (!parse_type_arguments_from_string (type, type_arguments_data, source_reference)) {
				return null;
			}
		}

		if (pointers_data != null) {
			for (int i=0; i < pointers_data.length; i++) {
				type = new PointerType (type);
			}
		}

		if (array_data != null && array_data.length != 0) {
			type = new ArrayType (type, (int) array_data.length - 1, source_reference);
		}

		type.nullable = nullable;
		type.value_owned = value_owned;
		return type;
	}

	string? element_get_string (string attribute_name, ArgumentType arg_type) {
		if (metadata.has_argument (arg_type)) {
			return metadata.get_string (arg_type);
		} else {
			return reader.get_attribute (attribute_name);
		}
	}

	/*
	 * The changed is a faster way to check whether the type has changed and it may affect the C declaration.
	 */
	DataType? element_get_type (DataType orig_type, bool owned_by_default, ref bool no_array_length, out bool changed = null) {
		changed = false;
		var type = orig_type;

		if (metadata.has_argument (ArgumentType.TYPE)) {
			type = parse_type_from_string (metadata.get_string (ArgumentType.TYPE), owned_by_default, metadata.get_source_reference (ArgumentType.TYPE));
			changed = true;
		} else if (!(type is VoidType)) {
			if (metadata.has_argument (ArgumentType.TYPE_ARGUMENTS)) {
				type.remove_all_type_arguments ();
				parse_type_arguments_from_string (type, metadata.get_string (ArgumentType.TYPE_ARGUMENTS), metadata.get_source_reference (ArgumentType.TYPE_ARGUMENTS));
			}

			if (!(type is ArrayType) && metadata.get_bool (ArgumentType.ARRAY)) {
				type = new ArrayType (type, 1, type.source_reference);
				changed = true;
			}

			if (owned_by_default) {
				type.value_owned = !metadata.get_bool (ArgumentType.UNOWNED, !type.value_owned);
			} else {
				type.value_owned = metadata.get_bool (ArgumentType.OWNED, type.value_owned);
			}
			type.nullable = metadata.get_bool (ArgumentType.NULLABLE, type.nullable);
		}

		if (type is ArrayType && !(orig_type is ArrayType)) {
			no_array_length = true;
		}

		return type;
	}

	string? element_get_name (string? gir_name = null) {
		var name = gir_name;
		if (name == null) {
			name = reader.get_attribute ("name");
		}
		var pattern = metadata.get_string (ArgumentType.NAME);
		if (pattern != null) {
			if (pattern.index_of_char ('(') < 0) {
				// shortcut for "(.+)/replacement"
				name = pattern;
			} else {
				try {
					string replacement = "\\1"; // replace the whole name with the match by default
					var split = pattern.split ("/");
					if (split.length > 1) {
						pattern = split[0];
						replacement = split[1];
					}
					var regex = new Regex (pattern, RegexCompileFlags.ANCHORED, RegexMatchFlags.ANCHORED);
					name = regex.replace (name, -1, 0, replacement);
				} catch (Error e) {
					name = pattern;
				}
			}
		} else {
			if (name != null && name.has_suffix ("Enum")) {
				name = name.substring (0, name.length - "Enum".length);
			}
		}

		return name;
	}

	void set_array_ccode (Symbol sym, ParameterInfo info) {
		sym.set_attribute_double ("CCode", "array_length_pos", info.vala_idx);
		if (sym is Parameter) {
			sym.set_attribute_string ("CCode", "array_length_cname", info.param.name);
		}
		var type_name = info.param.variable_type.to_qualified_string ();
		if (type_name != "int") {
			var st = root.lookup (type_name);
			if (st != null) {
				if (sym is Method) {
					var m = (Method) sym;
					m.set_attribute_string ("CCode", "array_length_type", st.get_cname ());
				} else {
					var param = (Parameter) sym;
					param.set_attribute_string ("CCode", "array_length_type", st.get_cname ());
				}
			}
		}
	}

	void parse_repository () {
		start_element ("repository");
		if (reader.get_attribute ("version") != GIR_VERSION) {
			Report.error (get_current_src (), "unsupported GIR version %s (supported: %s)".printf (reader.get_attribute ("version"), GIR_VERSION));
			return;
		}
		next ();
		while (current_token == MarkupTokenType.START_ELEMENT) {
			if (reader.name == "namespace") {
				parse_namespace ();
			} else if (reader.name == "include") {
				parse_include ();
			} else if (reader.name == "package") {
				var pkg = parse_package ();
				if (context.has_package (pkg)) {
					// package already provided elsewhere, stop parsing this GIR
					return;
				} else {
					context.add_package (pkg);
				}
			} else if (reader.name == "c:include") {
				parse_c_include ();
			} else {
				// error
				Report.error (get_current_src (), "unknown child element `%s' in `repository'".printf (reader.name));
				skip_element ();
			}
		}
		end_element ("repository");
	}

	void parse_include () {
		start_element ("include");
		var pkg = reader.get_attribute ("name");
		var version = reader.get_attribute ("version");
		if (version != null) {
			pkg = "%s-%s".printf (pkg, version);
		}
		// add the package to the queue
		context.add_external_package (pkg);
		next ();
		end_element ("include");
	}

	string parse_package () {
		start_element ("package");
		var pkg = reader.get_attribute ("name");
		next ();
		end_element ("package");
		return pkg;
	}

	void parse_c_include () {
		start_element ("c:include");
		cheader_filenames += reader.get_attribute ("name");
		next ();
		end_element ("c:include");
	}

	void skip_element () {
		next ();

		int level = 1;
		while (level > 0) {
			if (current_token == MarkupTokenType.START_ELEMENT) {
				level++;
			} else if (current_token == MarkupTokenType.END_ELEMENT) {
				level--;
			} else if (current_token == MarkupTokenType.EOF) {
				Report.error (get_current_src (), "unexpected end of file");
				break;
			}
			next ();
		}
	}

	Node? resolve_node (Node parent_scope, UnresolvedSymbol unresolved_sym, bool create_namespace = false) {
		if (unresolved_sym.inner == null) {
			var scope = parent_scope;
			while (scope != null) {
				var node = scope.lookup (unresolved_sym.name, create_namespace, unresolved_sym.source_reference);
				if (node != null) {
					return node;
				}
				scope = scope.parent;
			}
		} else {
			var inner = resolve_node (parent_scope, unresolved_sym.inner, create_namespace);
			if (inner != null) {
				return inner.lookup (unresolved_sym.name, create_namespace, unresolved_sym.source_reference);
			}
		}
		return null;
	}

	Symbol? resolve_symbol (Node parent_scope, UnresolvedSymbol unresolved_sym) {
		var node = resolve_node (parent_scope, unresolved_sym);
		if (node != null) {
			return node.symbol;
		}
		return null;
	}

	void push_node (string name, bool merge) {
		var parent = current;
		if (metadata.has_argument (ArgumentType.PARENT)) {
			var target = parse_symbol_from_string (metadata.get_string (ArgumentType.PARENT), metadata.get_source_reference (ArgumentType.PARENT));
			parent = resolve_node (root, target, true);
		}

		var node = parent.lookup (name);
		if (node == null || (node.symbol != null && !merge)) {
			node = new Node (name);
			node.new_symbol = true;
			parent.add_member (node);
		} else {
			Node.new_namespaces.remove (node);
		}
		node.element_type = reader.name;
		node.girdata = reader.get_attributes ();
		node.metadata = metadata;
		node.source_reference = get_current_src ();

		var gir_name = node.get_gir_name ();
		if (parent != current || gir_name != name) {
			set_symbol_mapping (new UnresolvedSymbol (null, gir_name), node.get_unresolved_symbol ());
		}

		tree_stack.add (current);
		current = node;
	}

	void pop_node () {
		old_current = current;
		current = tree_stack[tree_stack.size - 1];
		tree_stack.remove_at (tree_stack.size - 1);
	}

	void parse_namespace () {
		start_element ("namespace");

		string? cprefix = reader.get_attribute ("c:identifier-prefixes");
		string? lower_case_cprefix = reader.get_attribute ("c:symbol-prefixes");
		string vala_namespace = cprefix;
		string gir_namespace = reader.get_attribute ("name");
		string gir_version = reader.get_attribute ("version");

		if (lower_case_cprefix != null) {
			int idx = lower_case_cprefix.index_of (",");
			if (idx != -1) {
				lower_case_cprefix = lower_case_cprefix.substring (0, idx);
			}
		}

		if (provided_namespaces.contains ("%s-%s".printf (gir_namespace, gir_version))) {
			skip_element ();
			return;
		}

		// load metadata, first look into metadata directories then in the same directory of the .gir.
		string? metadata_filename = context.get_metadata_path (current_source_file.filename);
		if (metadata_filename != null && FileUtils.test (metadata_filename, FileTest.EXISTS)) {
			var metadata_parser = new MetadataParser ();
			var metadata_file = new SourceFile (context, current_source_file.file_type, metadata_filename);
			context.add_source_file (metadata_file);
			metadata = metadata_parser.parse_metadata (metadata_file);
			metadata_roots.add (metadata);
		}

		var ns_metadata = metadata.match_child (gir_namespace);
		if (ns_metadata.has_argument (ArgumentType.NAME)) {
			vala_namespace = ns_metadata.get_string (ArgumentType.NAME);
		}
		if (vala_namespace == null) {
			vala_namespace = gir_namespace;
		}

		current_source_file.gir_namespace = gir_namespace;
		current_source_file.gir_version = gir_version;

		Namespace ns;
		push_node (vala_namespace, true);
		if (current.new_symbol) {
			ns = new Namespace (vala_namespace, current.source_reference);
			current.symbol = ns;
		} else {
			ns = (Namespace) current.symbol;
			ns.attributes = null;
			ns.source_reference = current.source_reference;
		}

		current.metadata = ns_metadata;

		if (ns_metadata.has_argument (ArgumentType.CPREFIX)) {
			cprefix = ns_metadata.get_string (ArgumentType.CPREFIX);
		}

		if (ns_metadata.has_argument (ArgumentType.LOWER_CASE_CPREFIX)) {
			lower_case_cprefix = ns_metadata.get_string (ArgumentType.LOWER_CASE_CPREFIX);
		} else if (lower_case_cprefix != null) {
			lower_case_cprefix += "_";
		}

		ns.set_attribute_string ("CCode", "gir_namespace", gir_namespace);
		ns.set_attribute_string ("CCode", "gir_version", gir_version);

		if (cprefix != null) {
			ns.set_attribute_string ("CCode", "cprefix", cprefix);
			if (lower_case_cprefix == null) {
				ns.set_attribute_string ("CCode", "lower_case_cprefix", Symbol.camel_case_to_lower_case (cprefix) + "_");
			}
		}

		if (lower_case_cprefix != null) {
			ns.set_attribute_string ("CCode", "lower_case_cprefix", lower_case_cprefix);
		}

		if (cheader_filenames != null) {
			ns.set_attribute_string ("CCode", "cheader_filename", string.joinv (",", cheader_filenames));
		}

		next ();
		while (current_token == MarkupTokenType.START_ELEMENT) {
			if (!push_metadata ()) {
				skip_element ();
				continue;
			}

			if (reader.name == "alias") {
				parse_alias ();
			} else if (reader.name == "enumeration") {
				if (metadata.has_argument (ArgumentType.ERRORDOMAIN)) {
					if (metadata.get_bool (ArgumentType.ERRORDOMAIN)) {
						parse_error_domain ();
					} else {
						parse_enumeration ();
					}
				} else {
					if ((reader.get_attribute ("glib:error-quark") != null) || (reader.get_attribute ("glib:error-domain") != null)) {
						parse_error_domain ();
					} else {
						parse_enumeration ();
					}
				}
			} else if (reader.name == "bitfield") {
				parse_bitfield ();
			} else if (reader.name == "function") {
				parse_method ("function");
			} else if (reader.name == "callback") {
				parse_callback ();
			} else if (reader.name == "record") {
				if (metadata.has_argument (ArgumentType.STRUCT)) {
					if (metadata.get_bool (ArgumentType.STRUCT)) {
						parse_record ();
					} else {
						parse_boxed ("record");
					}
				} else if (reader.get_attribute ("glib:get-type") != null) {
					parse_boxed ("record");
				} else if (!reader.get_attribute ("name").has_suffix ("Private")) {
					if (reader.get_attribute ("glib:is-gtype-struct-for") == null && reader.get_attribute ("disguised") == "1") {
						parse_boxed ("record");
					} else {
						parse_record ();
					}
				} else {
					skip_element ();
				}
			} else if (reader.name == "class") {
				parse_class ();
			} else if (reader.name == "interface") {
				parse_interface ();
			} else if (reader.name == "glib:boxed") {
				parse_boxed ("glib:boxed");
			} else if (reader.name == "union") {
				if (reader.get_attribute ("glib:get-type") != null && !metadata.get_bool (ArgumentType.STRUCT)) {
					parse_boxed ("union");
				} else {
					parse_union ();
				}
			} else if (reader.name == "constant") {
				parse_constant ();
			} else {
				// error
				Report.error (get_current_src (), "unknown child element `%s' in `namespace'".printf (reader.name));
				skip_element ();
			}

			pop_metadata ();
		}
		pop_node ();
		end_element ("namespace");
	}

	void parse_alias () {
		start_element ("alias");
		push_node (element_get_name (), true);
		// not enough information, symbol will be created while processing the tree

		next ();

		if (current.comment == null) {
			current.comment = parse_symbol_doc ();
		} else {
			parse_symbol_doc ();
		}

		bool no_array_length = false;
		current.base_type = element_get_type (parse_type (null, null, true), true, ref no_array_length);

		pop_node ();
		end_element ("alias");
	}

	private void calculate_common_prefix (ref string? common_prefix, string cname) {
		if (common_prefix == null) {
			common_prefix = cname;
			while (common_prefix.length > 0 && !common_prefix.has_suffix ("_")) {
				// FIXME: could easily be made faster
				common_prefix = common_prefix.substring (0, common_prefix.length - 1);
			}
		} else {
			while (!cname.has_prefix (common_prefix)) {
				common_prefix = common_prefix.substring (0, common_prefix.length - 1);
			}
		}
		while (common_prefix.length > 0 && (!common_prefix.has_suffix ("_") ||
		       (cname.get_char (common_prefix.length).isdigit ()) && (cname.length - common_prefix.length) <= 1)) {
			// enum values may not consist solely of digits
			common_prefix = common_prefix.substring (0, common_prefix.length - 1);
		}
	}

	void skip_other_docs () {
		while (current_token == MarkupTokenType.START_ELEMENT && (reader.name == "doc-deprecated" || reader.name == "doc-version")) {
			skip_element ();
		}
	}

	GirComment? parse_symbol_doc () {
<<<<<<< HEAD
		GirComment? comment = null;
=======
		skip_other_docs ();

		if (reader.name != "doc") {
			return null;
		}
>>>>>>> aa6c377f

		while (current_token == MarkupTokenType.START_ELEMENT) {
			unowned string reader_name = reader.name;

			if (reader_name == "doc") {
				start_element ("doc");
				next ();


				if (current_token == MarkupTokenType.TEXT) {
					comment = new GirComment (reader.content, current.source_reference);
					next ();
				}

				end_element ("doc");
			} else if (reader_name == "doc-version" || reader_name == "doc-deprecated" || reader_name == "doc-stability") {
				skip_element ();
			} else {
				break;
			}
		}

<<<<<<< HEAD
=======
		end_element ("doc");

		skip_other_docs ();
>>>>>>> aa6c377f
		return comment;
	}

	Comment? parse_doc () {
		skip_other_docs ();

		if (reader.name != "doc") {
			return null;
		}

		start_element ("doc");
		next ();

		Comment? comment = null;

		if (current_token == MarkupTokenType.TEXT) {
			comment = new Comment (reader.content, current.source_reference);
			next ();
		}

		end_element ("doc");

		skip_other_docs ();
		return comment;
	}

	void parse_enumeration (string element_name = "enumeration", bool error_domain = false) {
		start_element (element_name);
		push_node (element_get_name (), true);

		Symbol sym;
		if (current.new_symbol) {
			if (error_domain) {
				sym = new ErrorDomain (current.name, current.source_reference);
			} else {
				var en = new Enum (current.name, current.source_reference);
				if (element_name == "bitfield") {
					en.set_attribute ("Flags", true);
				}
				sym = en;

				var type_id = reader.get_attribute ("glib:get-type");
				if (type_id == null) {
					en.set_attribute_bool ("CCode", "has_type_id", false);
				} else {
					en.set_attribute_string ("CCode", "type_id", "%s ()".printf (type_id));
				}
			}
			current.symbol = sym;
		} else {
			sym = current.symbol;
		}
		sym.external = true;
		sym.access = SymbolAccessibility.PUBLIC;

		string common_prefix = null;

		next ();

		sym.comment = parse_symbol_doc ();

		while (current_token == MarkupTokenType.START_ELEMENT) {
			if (!push_metadata ()) {
				skip_element ();
				continue;
			}

			if (reader.name == "member") {
				if (error_domain) {
					parse_error_member ();
					calculate_common_prefix (ref common_prefix, old_current.get_cname ());
				} else {
					parse_enumeration_member ();
					calculate_common_prefix (ref common_prefix, old_current.get_cname ());
				}
			} else if (reader.name == "function") {
				skip_element ();
			} else {
				// error
				Report.error (get_current_src (), "unknown child element `%s' in `%s'".printf (reader.name, element_name));
				skip_element ();
			}

			pop_metadata ();
		}

		if (common_prefix != null) {
			sym.set_attribute_string ("CCode", "cprefix", common_prefix);
		}

		pop_node ();
		end_element (element_name);
	}

	void parse_error_domain () {
		parse_enumeration ("enumeration", true);
	}

	void parse_bitfield () {
		parse_enumeration ("bitfield");
	}

	void parse_enumeration_member () {
		start_element ("member");
		push_node (element_get_name().up().replace ("-", "_"), false);

		var ev = new EnumValue (current.name, metadata.get_expression (ArgumentType.DEFAULT), current.source_reference);
		current.symbol = ev;
		next ();

		ev.comment = parse_symbol_doc ();

		pop_node ();
		end_element ("member");
	}

	void parse_error_member () {
		start_element ("member");
		push_node (element_get_name().up().replace ("-", "_"), false);

		ErrorCode ec;
		string value = reader.get_attribute ("value");
		if (value != null) {
			ec = new ErrorCode.with_value (current.name, new IntegerLiteral (value));
		} else {
			ec = new ErrorCode (current.name);
		}
		current.symbol = ec;
		next ();

		ec.comment = parse_symbol_doc ();

		pop_node ();
		end_element ("member");
	}

	DataType parse_return_value (out string? ctype = null, out int array_length_idx = null, out bool no_array_length = null, out bool array_null_terminated = null, out Comment? comment = null) {
		start_element ("return-value");

		string transfer = reader.get_attribute ("transfer-ownership");
		string allow_none = reader.get_attribute ("allow-none");
		next ();

		comment = parse_doc ();

		var transfer_elements = transfer != "container";
		var type = parse_type (out ctype, out array_length_idx, transfer_elements, out no_array_length, out array_null_terminated);
		if (transfer == "full" || transfer == "container") {
			type.value_owned = true;
		}
		if (allow_none == "1") {
			type.nullable = true;
		}
		type = element_get_type (type, true, ref no_array_length);
		end_element ("return-value");
		return type;
	}

	Parameter parse_parameter (out int array_length_idx = null, out int closure_idx = null, out int destroy_idx = null, out string? scope = null, out Comment? comment = null, string? default_name = null) {
		Parameter param;

		array_length_idx = -1;
		closure_idx = -1;
		destroy_idx = -1;

		start_element ("parameter");
		string name = reader.get_attribute ("name");
		if (name == null) {
			name = default_name;
		}
		string direction = null;
		if (metadata.has_argument (ArgumentType.OUT)) {
			if (metadata.get_bool (ArgumentType.OUT)) {
				direction = "out";
			} // null otherwise
		} else if (metadata.has_argument (ArgumentType.REF)) {
			if (metadata.get_bool (ArgumentType.REF)) {
				direction = "inout";
			} // null otherwise
		} else {
			direction = reader.get_attribute ("direction");
		}
		string transfer = reader.get_attribute ("transfer-ownership");
		string allow_none = reader.get_attribute ("allow-none");

		scope = element_get_string ("scope", ArgumentType.SCOPE);

		string closure = reader.get_attribute ("closure");
		string destroy = reader.get_attribute ("destroy");
		if (closure != null && &closure_idx != null) {
			closure_idx = int.parse (closure);
		}
		if (destroy != null && &destroy_idx != null) {
			destroy_idx = int.parse (destroy);
		}
		if (metadata.has_argument (ArgumentType.CLOSURE)) {
			closure_idx = metadata.get_integer (ArgumentType.CLOSURE);
		}

		next ();

		comment = parse_doc ();

		if (reader.name == "varargs") {
			start_element ("varargs");
			next ();
			param = new Parameter.with_ellipsis (get_current_src ());
			end_element ("varargs");
		} else {
			string ctype;
			bool no_array_length;
			bool array_null_terminated;
			var type = parse_type (out ctype, out array_length_idx, transfer != "container", out no_array_length, out array_null_terminated);
			if (transfer == "full" || transfer == "container" || destroy != null) {
				type.value_owned = true;
			}
			if (allow_none == "1" && direction != "out") {
				type.nullable = true;
			}

			bool changed;
			type = element_get_type (type, direction == "out" || direction == "inout", ref no_array_length, out changed);
			if (!changed) {
				// discard ctype, duplicated information
				ctype = null;
			}

			param = new Parameter (name, type, get_current_src ());
			if (ctype != null) {
				param.set_attribute_string ("CCode", "type", ctype);
			}
			if (direction == "out") {
				param.direction = ParameterDirection.OUT;
			} else if (direction == "inout") {
				param.direction = ParameterDirection.REF;
			}
			if (type is ArrayType) {
				if (metadata.has_argument (ArgumentType.ARRAY_LENGTH_IDX)) {
					array_length_idx = metadata.get_integer (ArgumentType.ARRAY_LENGTH_IDX);
				} else {
					if (no_array_length) {
						param.set_attribute_bool ("CCode", "array_length", false);
					}
					if (array_null_terminated) {
						param.set_attribute_bool ("CCode", "array_null_terminated", array_null_terminated);
					}
				}
			}
			param.initializer = metadata.get_expression (ArgumentType.DEFAULT);

			// empty tuple used for parameters without initializer
			if (param.initializer is Tuple) {
				param.initializer = null;
			}
		}
		end_element ("parameter");
		return param;
	}

	DataType parse_type (out string? ctype = null, out int array_length_idx = null, bool transfer_elements = true, out bool no_array_length = null, out bool array_null_terminated = null) {
		bool is_array = false;
		string type_name = reader.get_attribute ("name");
		ctype = null;

		array_length_idx = -1;
		no_array_length = true;
		array_null_terminated = true;

		if (reader.name == "array") {
			is_array = true;
			start_element ("array");

			var src = get_current_src ();

			if (type_name == null) {
				if (reader.get_attribute ("length") != null) {
					array_length_idx = int.parse (reader.get_attribute ("length"));
					no_array_length = false;
					array_null_terminated = false;
				}
				if (reader.get_attribute ("fixed-size") != null) {
					array_null_terminated = false;
				}
				if (reader.get_attribute ("c:type") == "GStrv") {
					no_array_length = true;
					array_null_terminated = true;
				}
				if (reader.get_attribute ("zero-terminated") != null) {
					array_null_terminated = int.parse (reader.get_attribute ("zero-terminated")) != 0;
				}
				next ();
				var element_type = parse_type ();
				end_element ("array");
				return new ArrayType (element_type, 1, src);
			}
		} else if (reader.name == "callback"){
			parse_callback ();
			return new DelegateType ((Delegate) old_current.symbol);
		} else {
			start_element ("type");
		}

		ctype = reader.get_attribute("c:type");

		next ();

		if (type_name == "GLib.PtrArray"
		    && current_token == MarkupTokenType.START_ELEMENT) {
			type_name = "GLib.GenericArray";
		}

		DataType type = parse_type_from_gir_name (type_name, out no_array_length, out array_null_terminated, ctype);

		// type arguments / element types
		while (current_token == MarkupTokenType.START_ELEMENT) {
			if (type_name == "GLib.ByteArray") {
				skip_element ();
				continue;
			}
			var element_type = parse_type ();
			element_type.value_owned = transfer_elements;
			type.add_type_argument (element_type);
			unresolved_type_arguments.add (element_type);
		}

		end_element (is_array ? "array" : "type");
		return type;
	}

	DataType parse_type_from_gir_name (string type_name, out bool no_array_length = null, out bool array_null_terminated = null, string? ctype = null) {
		no_array_length = false;
		array_null_terminated = false;

		DataType type;
		if (type_name == "none") {
			type = new VoidType (get_current_src ());
		} else if (type_name == "gpointer") {
			type = new PointerType (new VoidType (get_current_src ()), get_current_src ());
		} else if (type_name == "GObject.Strv") {
			type = new ArrayType (new UnresolvedType.from_symbol (new UnresolvedSymbol (null, "string")), 1, get_current_src ());
			no_array_length = true;
			array_null_terminated = true;
		} else {
			bool known_type = true;
			if (type_name == "utf8") {
				type_name = "string";
			} else if (type_name == "gboolean") {
				type_name = "bool";
			} else if (type_name == "gchar") {
				type_name = "char";
			} else if (type_name == "gshort") {
				type_name = "short";
			} else if (type_name == "gushort") {
				type_name = "ushort";
			} else if (type_name == "gint") {
				type_name = "int";
			} else if (type_name == "guint") {
				type_name = "uint";
			} else if (type_name == "glong") {
				if (ctype != null && ctype.has_prefix ("gssize")) {
					type_name = "ssize_t";
				} else {
					type_name = "long";
				}
			} else if (type_name == "gulong") {
				if (ctype != null && ctype.has_prefix ("gsize")) {
					type_name = "size_t";
				} else {
					type_name = "ulong";
				}
			} else if (type_name == "gint8") {
				type_name = "int8";
			} else if (type_name == "guint8") {
				type_name = "uint8";
			} else if (type_name == "gint16") {
				type_name = "int16";
			} else if (type_name == "guint16") {
				type_name = "uint16";
			} else if (type_name == "gint32") {
				type_name = "int32";
			} else if (type_name == "guint32") {
				type_name = "uint32";
			} else if (type_name == "gint64") {
				type_name = "int64";
			} else if (type_name == "guint64") {
				type_name = "uint64";
			} else if (type_name == "gfloat") {
				type_name = "float";
			} else if (type_name == "gdouble") {
				type_name = "double";
			} else if (type_name == "filename") {
				type_name = "string";
			} else if (type_name == "GLib.offset") {
				type_name = "int64";
			} else if (type_name == "gsize") {
				type_name = "size_t";
			} else if (type_name == "gssize") {
				type_name = "ssize_t";
			} else if (type_name == "GType") {
				type_name = "GLib.Type";
			} else if (type_name == "GLib.String") {
				type_name = "GLib.StringBuilder";
			} else if (type_name == "GObject.Class") {
				type_name = "GLib.ObjectClass";
			} else if (type_name == "gunichar") {
				type_name = "unichar";
			} else if (type_name == "GLib.Data") {
				type_name = "GLib.Datalist";
			} else if (type_name == "Atk.ImplementorIface") {
				type_name = "Atk.Implementor";
			} else {
				known_type = false;
			}
			var sym = parse_symbol_from_string (type_name, get_current_src ());
			type = new UnresolvedType.from_symbol (sym, get_current_src ());
			if (!known_type) {
				unresolved_gir_symbols.add (sym);
			}
		}

		return type;
	}

	void parse_record () {
		start_element ("record");
		push_node (element_get_name (), true);

		Struct st;
		if (current.new_symbol) {
			st = new Struct (element_get_name (), current.source_reference);
			current.symbol = st;
			var type_id = reader.get_attribute ("glib:get-type");
			if (type_id == null) {
				st.set_attribute_bool ("CCode", "has_type_id", false);
			} else {
				st.set_attribute_string ("CCode", "type_id", "%s ()".printf (type_id));
			}
		} else {
			st = (Struct) current.symbol;
		}
		st.external = true;
		st.access = SymbolAccessibility.PUBLIC;

		var gtype_struct_for = reader.get_attribute ("glib:is-gtype-struct-for");
		if (gtype_struct_for != null) {
			current.gtype_struct_for = parse_symbol_from_string (gtype_struct_for, current.source_reference);
			unresolved_gir_symbols.add (current.gtype_struct_for);
		}

		bool first_field = true;
		next ();

		st.comment = parse_symbol_doc ();

		while (current_token == MarkupTokenType.START_ELEMENT) {
			if (!push_metadata ()) {
				if (first_field && reader.name == "field") {
					first_field = false;
				}
				skip_element ();
				continue;
			}

			if (reader.name == "field") {
				if (reader.get_attribute ("name") != "priv" && !(first_field && gtype_struct_for != null)) {
					parse_field ();
				} else {
					skip_element ();
				}
				first_field = false;
			} else if (reader.name == "constructor") {
				parse_constructor ();
			} else if (reader.name == "method") {
				parse_method ("method");
			} else if (reader.name == "function") {
				skip_element ();
			} else if (reader.name == "union") {
				parse_union ();
			} else {
				// error
				Report.error (get_current_src (), "unknown child element `%s' in `record'".printf (reader.name));
				skip_element ();
			}

			pop_metadata ();
		}

		pop_node ();
		end_element ("record");
	}

	void parse_class () {
		start_element ("class");
		push_node (element_get_name (), true);

		Class cl;
		var parent = reader.get_attribute ("parent");
		if (current.new_symbol) {
			cl = new Class (current.name, current.source_reference);
			cl.set_attribute_string ("CCode", "type_id", "%s ()".printf (reader.get_attribute ("glib:get-type")));
			cl.is_abstract = metadata.get_bool (ArgumentType.ABSTRACT, reader.get_attribute ("abstract") == "1");

			if (parent != null) {
				cl.add_base_type (parse_type_from_gir_name (parent));
			}
			current.symbol = cl;
		} else {
			cl = (Class) current.symbol;
		}
		cl.access = SymbolAccessibility.PUBLIC;
		cl.external = true;

		next ();

		cl.comment = parse_symbol_doc ();

		var first_field = true;
		while (current_token == MarkupTokenType.START_ELEMENT) {
			if (!push_metadata ()) {
				if (first_field && reader.name == "field") {
					first_field = false;
				}
				skip_element ();
				continue;
			}

			if (reader.name == "implements") {
				start_element ("implements");
				cl.add_base_type (parse_type_from_gir_name (reader.get_attribute ("name")));
				next ();
				end_element ("implements");
			} else if (reader.name == "constant") {
				parse_constant ();
			} else if (reader.name == "field") {
				if (first_field && parent != null) {
					// first field is guaranteed to be the parent instance
					skip_element ();
				} else {
					if (reader.get_attribute ("name") != "priv") {
						parse_field ();
					} else {
						skip_element ();
					}
				}
				first_field = false;
			} else if (reader.name == "property") {
				parse_property ();
			} else if (reader.name == "constructor") {
				parse_constructor ();
			} else if (reader.name == "function") {
				parse_method ("function");
			} else if (reader.name == "method") {
				parse_method ("method");
			} else if (reader.name == "virtual-method") {
				parse_method ("virtual-method");
			} else if (reader.name == "union") {
				parse_union ();
			} else if (reader.name == "glib:signal") {
				parse_signal ();
			} else {
				// error
				Report.error (get_current_src (), "unknown child element `%s' in `class'".printf (reader.name));
				skip_element ();
			}

			pop_metadata ();
		}

		pop_node ();
		end_element ("class");
	}

	void parse_interface () {
		start_element ("interface");
		push_node (element_get_name (), true);

		Interface iface;
		if (current.new_symbol) {
			iface = new Interface (current.name, current.source_reference);
			var typeid = reader.get_attribute ("glib:get-type");
			if (typeid != null) {
				iface.set_attribute_string ("CCode", "type_id", "%s ()".printf (typeid));
			}

			current.symbol = iface;
		} else {
			iface = (Interface) current.symbol;
		}

		iface.access = SymbolAccessibility.PUBLIC;
		iface.external = true;


		next ();

		iface.comment = parse_symbol_doc ();

		while (current_token == MarkupTokenType.START_ELEMENT) {
			if (!push_metadata ()) {
				skip_element ();
				continue;
			}

			if (reader.name == "prerequisite") {
				start_element ("prerequisite");
				iface.add_prerequisite (parse_type_from_gir_name (reader.get_attribute ("name")));
				next ();
				end_element ("prerequisite");
			} else if (reader.name == "field") {
				parse_field ();
			} else if (reader.name == "property") {
				parse_property ();
			} else if (reader.name == "virtual-method") {
				parse_method ("virtual-method");
			} else if (reader.name == "function") {
				parse_method ("function");
			} else if (reader.name == "method") {
				parse_method ("method");
			} else if (reader.name == "glib:signal") {
				parse_signal ();
			} else {
				// error
				Report.error (get_current_src (), "unknown child element `%s' in `interface'".printf (reader.name));
				skip_element ();
			}

			pop_metadata ();
		}

		pop_node ();
		end_element ("interface");
	}

	void parse_field () {
		start_element ("field");
		push_node (element_get_name (), false);

		string allow_none = reader.get_attribute ("allow-none");
		next ();

		var comment = parse_symbol_doc ();

		var type = parse_type ();
		bool no_array_length = true;
		type = element_get_type (type, true, ref no_array_length);

		string name = current.name;
		string cname = current.girdata["name"];

		var field = new Field (name, type, null, current.source_reference);
		field.access = SymbolAccessibility.PUBLIC;
		field.comment = comment;
		if (name != cname) {
			field.set_attribute_string ("CCode", "cname", cname);
		}
		if (type is ArrayType) {
			if (no_array_length) {
				field.set_attribute_bool ("CCode", "array_length", false);
			}
			field.set_attribute_bool ("CCode", "array_null_terminated", true);
		}
		if (allow_none == "1") {
			type.nullable = true;
		}
		current.symbol = field;

		pop_node ();
		end_element ("field");
	}

	Property parse_property () {
		start_element ("property");
		push_node (element_get_name().replace ("-", "_"), false);
		bool is_abstract = metadata.get_bool (ArgumentType.ABSTRACT, current.parent.symbol is Interface);

		next ();

		var comment = parse_symbol_doc ();

		bool no_array_length;
		bool array_null_terminated;
		var type = parse_type (null, null, false, out no_array_length, out array_null_terminated);
		type = element_get_type (type, true, ref no_array_length);
		var prop = new Property (current.name, type, null, null, current.source_reference);
		prop.comment = comment;
		prop.access = SymbolAccessibility.PUBLIC;
		prop.external = true;
		prop.is_abstract = is_abstract;
		if (no_array_length) {
			prop.set_attribute_bool ("CCode", "array_length", false);
		}
		if (array_null_terminated) {
			prop.set_attribute_bool ("CCode", "array_null_terminated", true);
		}
		current.symbol = prop;

		pop_node ();
		end_element ("property");
		return prop;
	}

	void parse_callback () {
		parse_function ("callback");
	}

	void parse_constructor () {
		parse_function ("constructor");
	}

	class ParameterInfo {
		public ParameterInfo (Parameter param, int array_length_idx, int closure_idx, int destroy_idx, bool is_async = false) {
			this.param = param;
			this.array_length_idx = array_length_idx;
			this.closure_idx = closure_idx;
			this.destroy_idx = destroy_idx;
			this.vala_idx = 0.0F;
			this.keep = true;
			this.is_async = is_async;
		}

		public Parameter param;
		public float vala_idx;
		public int array_length_idx;
		public int closure_idx;
		public int destroy_idx;
		public bool keep;
		public bool is_async;
	}

	void parse_function (string element_name) {
		start_element (element_name);
		push_node (element_get_name (reader.get_attribute ("invoker")).replace ("-", "_"), false);

		string symbol_type;
		if (metadata.has_argument (ArgumentType.SYMBOL_TYPE)) {
			symbol_type = metadata.get_string (ArgumentType.SYMBOL_TYPE);
		} else {
			symbol_type = element_name;
		}

		string name = current.name;
		string throws_string = reader.get_attribute ("throws");
		string invoker = reader.get_attribute ("invoker");

		next ();

		var comment = parse_symbol_doc ();

		DataType return_type;
		string return_ctype = null;
		int return_array_length_idx = -1;
		bool return_no_array_length = false;
		bool return_array_null_terminated = false;
		if (current_token == MarkupTokenType.START_ELEMENT && reader.name == "return-value") {
			Comment? return_comment;
			return_type = parse_return_value (out return_ctype, out return_array_length_idx, out return_no_array_length, out return_array_null_terminated, out return_comment);
			if (return_comment != null) {
				if (comment == null) {
					comment = new GirComment (null, current.source_reference);
				}
				comment.return_content = return_comment;
			}
		} else {
			return_type = new VoidType ();
		}

		Symbol s;

		if (symbol_type == "callback") {
			s = new Delegate (name, return_type, current.source_reference);
			((Delegate) s).has_target = false;
		} else if (symbol_type == "constructor") {
			if (name == "new") {
				name = null;
			} else if (name.has_prefix ("new_")) {
				name = name.substring ("new_".length);
			}
			var m = new CreationMethod (null, name, current.source_reference);
			m.has_construct_function = false;

			if (name != null && !current.name.has_prefix ("new_")) {
				m.set_attribute_string ("CCode", "cname", current.girdata["c:identifier"]);
			}

			string parent_ctype = null;
			if (current.parent.symbol is Class) {
				parent_ctype = current.parent.get_cname ();
			}
			if (return_ctype != null && (parent_ctype == null || return_ctype != parent_ctype + "*")) {
				m.set_attribute_string ("CCode", "type", return_ctype);
			}
			s = m;
		} else if (symbol_type == "glib:signal") {
			s = new Signal (name, return_type, current.source_reference);
		} else {
			s = new Method (name, return_type, current.source_reference);
		}

		s.access = SymbolAccessibility.PUBLIC;
		s.comment = comment;
		s.external = true;

		if (s is Method) {
			var m = (Method) s;
			if (symbol_type == "virtual-method" || symbol_type == "callback") {
				if (current.parent.symbol is Interface) {
					m.is_abstract = true;
				} else {
					m.is_virtual = true;
				}
				if (invoker == null && !metadata.has_argument (ArgumentType.VFUNC_NAME)) {
					s.set_attribute ("NoWrapper", true, s.source_reference);
				} if (current.girdata["name"] != name) {
					m.set_attribute_string ("CCode", "vfunc_name", current.girdata["name"]);
				}
			} else if (symbol_type == "function") {
				m.binding = MemberBinding.STATIC;
			}
			if (metadata.has_argument (ArgumentType.FLOATING)) {
				m.returns_floating_reference = metadata.get_bool (ArgumentType.FLOATING);
				m.return_type.value_owned = true;
			}
		}

		if (s is Method && !(s is CreationMethod)) {
			var method = (Method) s;
			if (metadata.has_argument (ArgumentType.VIRTUAL)) {
				method.is_virtual = metadata.get_bool (ArgumentType.VIRTUAL);
				method.is_abstract = false;
			} else if (metadata.has_argument (ArgumentType.ABSTRACT)) {
				method.is_abstract = metadata.get_bool (ArgumentType.ABSTRACT);
				method.is_virtual = false;
			}
			if (metadata.has_argument (ArgumentType.VFUNC_NAME)) {
				method.set_attribute_string ("CCode", "vfunc_name", metadata.get_string (ArgumentType.VFUNC_NAME));
				method.is_virtual = true;
			}
		}

		if (!(metadata.get_expression (ArgumentType.THROWS) is NullLiteral)) {
			if (metadata.has_argument (ArgumentType.THROWS)) {
				var error_types = metadata.get_string(ArgumentType.THROWS).split(",");
				foreach (var error_type in error_types) {
					s.add_error_type (parse_type_from_string (error_type, true, metadata.get_source_reference (ArgumentType.THROWS)));
				}
			} else if (throws_string == "1") {
				s.add_error_type (new ErrorType (null, null));
			}
		}

		if (s is Method) {
			var m = (Method) s;
			m.set_attribute ("PrintfFormat", metadata.get_bool (ArgumentType.PRINTF_FORMAT));
			if (metadata.has_argument (ArgumentType.SENTINEL)) {
				m.set_attribute_string ("CCode", "sentinel", metadata.get_string (ArgumentType.SENTINEL));
			}
		}

		if (return_type is ArrayType && metadata.has_argument (ArgumentType.ARRAY_LENGTH_IDX)) {
			return_array_length_idx = metadata.get_integer (ArgumentType.ARRAY_LENGTH_IDX);
		} else {
			if (return_no_array_length) {
				s.set_attribute_bool ("CCode", "array_length", false);
			}
			if (return_array_null_terminated) {
				s.set_attribute_bool ("CCode", "array_null_terminated", true);
			}
		}
		current.return_array_length_idx = return_array_length_idx;

		current.symbol = s;

		if (metadata.has_argument (ArgumentType.FINISH_NAME)) {
			s.set_attribute_string ("CCode", "finish_name", metadata.get_string (ArgumentType.FINISH_NAME));
		}

		var parameters = new ArrayList<ParameterInfo> ();
		current.array_length_parameters = new ArrayList<int> ();
		current.closure_parameters = new ArrayList<int> ();
		current.destroy_parameters = new ArrayList<int> ();
		if (current_token == MarkupTokenType.START_ELEMENT && reader.name == "parameters") {
			start_element ("parameters");
			next ();

			while (current_token == MarkupTokenType.START_ELEMENT) {
				if (reader.name == "instance-parameter") {
					skip_element ();
					continue;
				}

				if (!push_metadata ()) {
					skip_element ();
					continue;
				}

				int array_length_idx, closure_idx, destroy_idx;
				string scope;
				string default_param_name = null;
				Comment? param_comment;
				default_param_name = "arg%d".printf (parameters.size);
				var param = parse_parameter (out array_length_idx, out closure_idx, out destroy_idx, out scope, out param_comment, default_param_name);
				if (array_length_idx != -1) {
					current.array_length_parameters.add (array_length_idx);
				}
				if (closure_idx != -1) {
					current.closure_parameters.add (closure_idx);
				}
				if (destroy_idx != -1) {
					current.destroy_parameters.add (destroy_idx);
				}
				if (param_comment != null) {
					if (comment == null) {
						comment = new GirComment (null, s.source_reference);
						s.comment = comment;
					}

					comment.add_content_for_parameter ((param.ellipsis)? "..." : param.name, param_comment);
				}

				var info = new ParameterInfo (param, array_length_idx, closure_idx, destroy_idx, scope == "async");

				if (s is Method && scope == "async") {
					var unresolved_type = param.variable_type as UnresolvedType;
					if (unresolved_type != null && unresolved_type.unresolved_symbol.name == "AsyncReadyCallback") {
						// GAsync-style method
						((Method) s).coroutine = true;
						info.keep = false;
					}
				}

				parameters.add (info);
				pop_metadata ();
			}
			end_element ("parameters");
		}
		current.parameters = parameters;

		for (int param_n = parameters.size - 1 ; param_n >= 0 ; param_n--) {
			ParameterInfo pi = parameters[param_n];
			if (!pi.param.ellipsis && pi.param.initializer == null) {
				string type_string = pi.param.variable_type.to_string ();
				if (type_string == "Gio.Cancellable?") {
					pi.param.initializer = new Vala.NullLiteral ();
				} else {
					break;
				}
			}
		}

		if (element_name == "function" && symbol_type == "method") {
			if (metadata.has_argument (ArgumentType.INSTANCE_IDX)) {
				int instance_pos = metadata.get_integer (ArgumentType.INSTANCE_IDX);
				s.set_attribute_double ("CCode", "instance_pos", instance_pos + 0.5);
				parameters.remove_at (instance_pos);
			} else {
				Report.error (get_current_src (), "instance_idx required when converting function to method");
			}
		}

		pop_node ();
		end_element (element_name);
	}

	void parse_method (string element_name) {
		parse_function (element_name);
	}

	void parse_signal () {
		parse_function ("glib:signal");
	}

	void parse_boxed (string element_name) {
		start_element (element_name);
		string name = reader.get_attribute ("name");
		if (name == null) {
			name = reader.get_attribute ("glib:name");
		}
		push_node (element_get_name (name), true);

		Class cl;
		bool require_copy_free = false;
		if (current.new_symbol) {
			cl = new Class (current.name, current.source_reference);
			cl.is_compact = true;
			var typeid = reader.get_attribute ("glib:get-type");
			if (typeid != null) {
				require_copy_free = true;
				cl.set_attribute_string ("CCode", "type_id", "%s ()".printf (typeid));
			}

			current.symbol = cl;
		} else {
			cl = (Class) current.symbol;
		}
		cl.access = SymbolAccessibility.PUBLIC;
		cl.external = true;

		if (metadata.has_argument (ArgumentType.BASE_TYPE)) {
			cl.add_base_type (parse_type_from_string (metadata.get_string (ArgumentType.BASE_TYPE), true, metadata.get_source_reference (ArgumentType.BASE_TYPE)));
		}

		next ();

		cl.comment = parse_symbol_doc ();

		Node? ref_method = null;
		Node? unref_method = null;

		while (current_token == MarkupTokenType.START_ELEMENT) {
			if (!push_metadata ()) {
				skip_element ();
				continue;
			}

			if (reader.name == "field") {
				parse_field ();
			} else if (reader.name == "constructor") {
				parse_constructor ();
			} else if (reader.name == "method") {
				parse_method ("method");
				var cname = old_current.get_cname ();
				if (cname.has_suffix ("_ref")) {
					ref_method = old_current;
				} else if (cname.has_suffix ("_unref")) {
					unref_method = old_current;
				}
			} else if (reader.name == "function") {
				skip_element ();
			} else if (reader.name == "union") {
				parse_union ();
			} else {
				// error
				Report.error (get_current_src (), "unknown child element `%s' in `class'".printf (reader.name));
				skip_element ();
			}

			pop_metadata ();
		}

		// Add ccode-attributes for ref/unref methodes if available
		// otherwise fallback to default g_boxed_copy/free
		if (ref_method != null && unref_method != null) {
			cl.set_attribute_string ("CCode", "ref_function", ref_method.get_cname ());
			cl.set_attribute_string ("CCode", "unref_function", unref_method.get_cname ());
		} else if (require_copy_free) {
			cl.set_attribute_string ("CCode", "copy_function", "g_boxed_copy");
			cl.set_attribute_string ("CCode", "free_function", "g_boxed_free");
		}

		pop_node ();
		end_element (element_name);
	}

	void parse_union () {
		start_element ("union");
		push_node (element_get_name (), true);

		Struct st;
		if (current.new_symbol) {
			st = new Struct (reader.get_attribute ("name"), current.source_reference);
			current.symbol = st;
		} else {
			st = (Struct) current.symbol;
		}
		st.access = SymbolAccessibility.PUBLIC;
		st.external = true;

		next ();

		st.comment = parse_symbol_doc ();

		while (current_token == MarkupTokenType.START_ELEMENT) {
			if (!push_metadata ()) {
				skip_element ();
				continue;
			}

			if (reader.name == "field") {
				parse_field ();
			} else if (reader.name == "constructor") {
				parse_constructor ();
			} else if (reader.name == "method") {
				parse_method ("method");
			} else if (reader.name == "function") {
				skip_element ();
			} else if (reader.name == "record") {
				parse_record ();
			} else {
				// error
				Report.error (get_current_src (), "unknown child element `%s' in `union'".printf (reader.name));
				skip_element ();
			}

			pop_metadata ();
		}

		pop_node ();
		end_element ("union");
	}

	void parse_constant () {
		start_element ("constant");
		push_node (element_get_name (), false);

		next ();

		var comment = parse_symbol_doc ();

		var type = parse_type ();
		var c = new Constant (current.name, type, null, current.source_reference);
		current.symbol = c;
		c.access = SymbolAccessibility.PUBLIC;
		c.comment = comment;
		c.external = true;

		pop_node ();
		end_element ("constant");
	}

	/* Reporting */
	void report_unused_metadata (Metadata metadata) {
		if (metadata == Metadata.empty) {
			return;
		}

		if (metadata.args.size == 0 && metadata.children.size == 0) {
			Report.warning (metadata.source_reference, "empty metadata");
			return;
		}

		foreach (var arg_type in metadata.args.get_keys ()) {
			var arg = metadata.args[arg_type];
			if (!arg.used) {
				// if metadata is used and argument is not, then it's a unexpected argument
				Report.warning (arg.source_reference, "argument never used");
			}
		}

		foreach (var child in metadata.children) {
			if (!child.used) {
				Report.warning (child.source_reference, "metadata never used");
			} else {
				report_unused_metadata (child);
			}
		}
	}

	/* Post-parsing */

	void resolve_gir_symbols () {
		// gir has simple namespaces, we won't get deeper than 2 levels here, except reparenting
		foreach (var map_from in unresolved_gir_symbols) {
			while (map_from != null) {
				var map_to = unresolved_symbols_map[map_from];
				if (map_to != null) {
					// remap the original symbol to match the target
					map_from.inner = null;
					map_from.name = map_to.name;
					if (map_to is UnresolvedSymbol) {
						var umap_to = (UnresolvedSymbol) map_to;
						while (umap_to.inner != null) {
							umap_to = umap_to.inner;
							map_from.inner = new UnresolvedSymbol (null, umap_to.name);
							map_from = map_from.inner;
						}
					} else {
						while (map_to.parent_symbol != null && map_to.parent_symbol != context.root) {
							map_to = map_to.parent_symbol;
							map_from.inner = new UnresolvedSymbol (null, map_to.name);
							map_from = map_from.inner;
						}
					}
					break;
				}
				map_from = map_from.inner;
			}
		}
	}

	void create_new_namespaces () {
		foreach (var node in Node.new_namespaces) {
			if (node.symbol == null) {
				node.symbol = new Namespace (node.name, node.source_reference);
			}
		}
	}

	void resolve_type_arguments () {
		// box structs in type arguments
		foreach (var element_type in unresolved_type_arguments) {
			TypeSymbol sym = null;
			if (element_type is UnresolvedType) {
				sym = (TypeSymbol) resolve_symbol (root, ((UnresolvedType) element_type).unresolved_symbol);
			} else if (element_type.data_type != null) {
				sym = element_type.data_type;
			}
			var st = sym as Struct;
			if (st != null && !st.is_integer_type () && !st.is_floating_type ()) {
				element_type.nullable = true;
			}
		}
	}

	void process_interface (Node iface_node) {
		/* Temporarily workaround G-I bug not adding GLib.Object prerequisite:
		   ensure we have at least one instantiable prerequisite */
		Interface iface = (Interface) iface_node.symbol;
		bool has_instantiable_prereq = false;
		foreach (DataType prereq in iface.get_prerequisites ()) {
			Symbol sym = null;
			if (prereq is UnresolvedType) {
				var unresolved_symbol = ((UnresolvedType) prereq).unresolved_symbol;
				sym = resolve_symbol (iface_node.parent, unresolved_symbol);
			} else {
				sym = prereq.data_type;
			}
			if (sym is Class) {
				has_instantiable_prereq = true;
				break;
			}
		}

		if (!has_instantiable_prereq) {
			iface.add_prerequisite (new ObjectType ((ObjectTypeSymbol) glib_ns.scope.lookup ("Object")));
		}
	}

	void process_alias (Node alias) {
		/* this is unfortunate because <alias> tag has no type information, thus we have
		   to guess it from the base type */
		DataType base_type = null;
		Symbol type_sym = null;
		bool simple_type = false;
		if (alias.base_type is UnresolvedType) {
			base_type = alias.base_type;
			type_sym = resolve_symbol (alias.parent, ((UnresolvedType) base_type).unresolved_symbol);
		} else if (alias.base_type is PointerType && ((PointerType) alias.base_type).base_type is VoidType) {
			// gpointer, if it's a struct make it a simpletype
			simple_type = true;
		} else {
			base_type = alias.base_type;
			type_sym = base_type.data_type;
		}

		if (type_sym is Struct && ((Struct) type_sym).is_simple_type ()) {
			simple_type = true;
		}

		if (base_type == null || type_sym == null || type_sym is Struct) {
			var st = new Struct (alias.name, alias.source_reference);
			st.access = SymbolAccessibility.PUBLIC;
			if (base_type != null) {
				// threat target="none" as a new struct
				st.base_type = base_type;
			}
			st.comment = alias.comment;
			st.external = true;
			st.set_simple_type (simple_type);
			alias.symbol = st;
		} else if (type_sym is Class) {
			var cl = new Class (alias.name, alias.source_reference);
			cl.access = SymbolAccessibility.PUBLIC;
			if (base_type != null) {
				cl.add_base_type (base_type);
			}
			cl.comment = alias.comment;
			cl.external = true;
			alias.symbol = cl;
		}
	}

	void process_callable (Node node) {
		var s = node.symbol;
		List<ParameterInfo> parameters = node.parameters;

		DataType return_type = null;
		if (s is Method) {
			return_type = ((Method) s).return_type;
		} else if (s is Delegate) {
			return_type = ((Delegate) s).return_type;
		} else if (s is Signal) {
			return_type = ((Signal) s).return_type;
		}

		if (return_type is ArrayType && node.return_array_length_idx >= 0) {
			if (node.return_array_length_idx >= parameters.size) {
				Report.error (get_current_src (), "invalid array length index");
			} else {
				parameters[node.return_array_length_idx].keep = false;
				node.array_length_parameters.add (node.return_array_length_idx);
			}
		} else if (return_type is VoidType && parameters.size > 0) {
			int n_out_parameters = 0;
			foreach (var info in parameters) {
				if (info.param.direction == ParameterDirection.OUT) {
					n_out_parameters++;
				}
			}

			if (n_out_parameters == 1) {
				ParameterInfo last_param = parameters[parameters.size-1];
				if (last_param.param.direction == ParameterDirection.OUT) {
					// use last out real-non-null-struct parameter as return type
					if (last_param.param.variable_type is UnresolvedType) {
						var st = resolve_symbol (node.parent, ((UnresolvedType) last_param.param.variable_type).unresolved_symbol) as Struct;
						if (st != null && !st.is_simple_type () && !last_param.param.variable_type.nullable) {
							last_param.keep = false;
							return_type = last_param.param.variable_type.copy ();
						}
					}
				}
			}
		} else {
			if (return_type is UnresolvedType && !return_type.nullable) {
				var st = resolve_symbol (node.parent, ((UnresolvedType) return_type).unresolved_symbol) as Struct;
				if (st != null) {
					bool is_simple_type = false;
					Struct? base_st = st;

					while (base_st != null) {
						if (base_st.is_simple_type ()) {
							is_simple_type = true;
							break;
						}

						if (base_st.base_type is UnresolvedType) {
							base_st = resolve_symbol (node.parent, ((UnresolvedType) base_st.base_type).unresolved_symbol) as Struct;
						} else {
							base_st = base_st.base_struct;
						}
					}

					if (!is_simple_type) {
						return_type.nullable = true;
					}
				}
			}
		}
		if (parameters.size > 1) {
			ParameterInfo last_param = parameters[parameters.size-1];
			if (last_param.param.ellipsis) {
				var first_vararg_param = parameters[parameters.size-2];
				if (first_vararg_param.param.name.has_prefix ("first_")) {
					first_vararg_param.keep = false;
				}
			}
		}

		int i = 0, j=1;

		int last = -1;
		foreach (ParameterInfo info in parameters) {
			if (s is Delegate && info.closure_idx == i) {
				var d = (Delegate) s;
				d.has_target = true;
				d.set_attribute_double ("CCode", "instance_pos", j - 0.1);
				info.keep = false;
			} else if (info.keep
					   && !node.array_length_parameters.contains (i)
					   && !node.closure_parameters.contains (i)
					   && !node.destroy_parameters.contains (i)) {
				info.vala_idx = (float) j;
				info.keep = true;

				/* interpolate for vala_idx between this and last*/
				float last_idx = 0.0F;
				if (last != -1) {
					last_idx = parameters[last].vala_idx;
				}
				for (int k=last+1; k < i; k++) {
					parameters[k].vala_idx =  last_idx + (((j - last_idx) / (i-last)) * (k-last));
				}
				last = i;
				j++;
			} else {
				info.keep = false;
				// make sure that vala_idx is always set
				// the above if branch does not set vala_idx for
				// hidden parameters at the end of the parameter list
				info.vala_idx = (j - 1) + (i - last) * 0.1F;
			}
			i++;
		}

		foreach (ParameterInfo info in parameters) {
			if (!info.keep) {
				continue;
			}

			/* add_parameter sets carray_length_parameter_position and cdelegate_target_parameter_position
			   so do it first*/
			if (s is Method) {
				((Method) s).add_parameter (info.param);
			} else if (s is Delegate) {
				((Delegate) s).add_parameter (info.param);
			} else if (s is Signal) {
				((Signal) s).add_parameter (info.param);
			}

			if (info.array_length_idx != -1) {
				if ((info.array_length_idx) >= parameters.size) {
					Report.error (get_current_src (), "invalid array_length index");
					continue;
				}
				set_array_ccode (info.param, parameters[info.array_length_idx]);
			}

			if (info.closure_idx != -1) {
				if ((info.closure_idx) >= parameters.size) {
					Report.error (get_current_src (), "invalid closure index");
					continue;
				}
				if ("%g".printf (parameters[info.closure_idx].vala_idx) != "%g".printf (info.vala_idx + 0.1)) {
					info.param.set_attribute_double ("CCode", "delegate_target_pos", parameters[info.closure_idx].vala_idx);
				}
			}
			if (info.destroy_idx != -1) {
				if (info.destroy_idx >= parameters.size) {
					Report.error (get_current_src (), "invalid destroy index");
					continue;
				}
				if ("%g".printf (parameters[info.destroy_idx].vala_idx) != "%g".printf (info.vala_idx + 0.2)) {
					info.param.set_attribute_double ("CCode", "destroy_notify_pos", parameters[info.destroy_idx].vala_idx);
				}
			}

			if (info.is_async) {
				var resolved_type = info.param.variable_type;
				if (resolved_type is UnresolvedType) {
					var resolved_symbol = resolve_symbol (node.parent, ((UnresolvedType) resolved_type).unresolved_symbol);
					if (resolved_symbol is Delegate) {
						resolved_type = new DelegateType ((Delegate) resolved_symbol);
					}
				}

				if (resolved_type is DelegateType) {
					var d = ((DelegateType) resolved_type).delegate_symbol;
					if (!(d.name == "DestroyNotify" && d.parent_symbol.name == "GLib")) {
						info.param.set_attribute_string ("CCode", "scope", "async");
						info.param.variable_type.value_owned = true;
					}
				}
			}
		}

		if (return_type is ArrayType && node.return_array_length_idx >= 0) {
			set_array_ccode (s, parameters[node.return_array_length_idx]);
		}

		if (s is Method) {
			((Method) s).return_type = return_type;
		} else if (s is Delegate) {
			((Delegate) s).return_type = return_type;
		} else if (s is Signal) {
			((Signal) s).return_type = return_type;
		}
	}

	void find_parent (string cname, Node current, ref Node best, ref int match) {
		var old_best = best;
		if (current.symbol is Namespace) {
			foreach (var child in current.members) {
				// symbol is null only for aliases that aren't yet processed
				if ((child.symbol == null || is_container (child.symbol)) && cname.has_prefix (child.get_lower_case_cprefix ())) {
					find_parent (cname, child, ref best, ref match);
				}
			}
		}
		if (best != old_best) {
			// child is better
			return;
		}

		var current_match = current.get_lower_case_cprefix().length;
		if (current_match > match) {
			match = current_match;
			best = current;
		}
	}

	bool same_gir (Symbol gir_component, Symbol sym) {
		var gir_name = gir_component.source_reference.file.gir_namespace;
		var gir_version = gir_component.source_reference.file.gir_version;
		return "%s-%s".printf (gir_name, gir_version) in sym.source_reference.file.filename;
	}

	void process_namespace_method (Node ns, Node node) {
		/* transform static methods into instance methods if possible.
		   In most of cases this is a .gir fault we are going to fix */

		var ns_cprefix = ns.get_lower_case_cprefix ();
		var method = (Method) node.symbol;
		var cname = node.get_cname ();

		Parameter first_param = null;
		if (method.get_parameters ().size > 0) {
			first_param = method.get_parameters()[0];
		}
		if (first_param != null && first_param.variable_type is UnresolvedType) {
			// check if it's a missed instance method (often happens for structs)
			var sym = ((UnresolvedType) first_param.variable_type).unresolved_symbol;
			var parent = resolve_node (ns, sym);
			if (parent != null && same_gir (method, parent.symbol) && parent.parent == ns && is_container (parent.symbol) && cname.has_prefix (parent.get_lower_case_cprefix ())) {
				// instance method
				var new_name = method.name.substring (parent.get_lower_case_cprefix().length - ns_cprefix.length);
				if (parent.lookup (new_name) == null) {
					ns.remove_member (node);
					node.name = new_name;
					method.name = new_name;
					method.get_parameters().remove_at (0);
					method.binding = MemberBinding.INSTANCE;
					parent.add_member (node);
				}
				return;
			}
		}

		int match = 0;
		Node parent = ns;
		find_parent (cname, ns, ref parent, ref match);
		var new_name = method.name.substring (parent.get_lower_case_cprefix().length - ns_cprefix.length);
		if (same_gir (method, parent.symbol) && parent.lookup (new_name) == null) {
			ns.remove_member (node);
			node.name = new_name;
			method.name = new_name;
			parent.add_member (node);
		}
	}

	void process_virtual_method_field (Node node, Delegate d, UnresolvedSymbol gtype_struct_for) {
		var gtype_node = resolve_node (node.parent, gtype_struct_for);
		if (gtype_node == null || !(gtype_node.symbol is ObjectTypeSymbol)) {
			Report.error (gtype_struct_for.source_reference, "Unknown symbol `%s' for virtual method field `%s'".printf (gtype_struct_for.to_string (), node.to_string ()));
		}
		var nodes = gtype_node.lookup_all (d.name);
		if (nodes == null) {
			return;
		}
		foreach (var n in nodes) {
			if (node != n) {
				n.process (this);
			}
		}
		foreach (var n in nodes) {
			if (n.merged) {
				continue;
			}
			var sym = n.symbol;
			if (sym is Signal) {
				var sig = (Signal) sym;
				sig.is_virtual = true;
				assume_parameter_names (sig, d, true);
			} else if (sym is Property) {
				var prop = (Property) sym;
				prop.is_virtual = true;
			}
		}
	}

	void process_async_method (Node node) {
		var m = (Method) node.symbol;
		string finish_method_base;
		if (m.name == null) {
			assert (m is CreationMethod);
			finish_method_base = "new";
		} else if (m.name.has_suffix ("_async")) {
			finish_method_base = m.name.substring (0, m.name.length - "_async".length);
		} else {
			finish_method_base = m.name;
		}
		var finish_method_node = node.parent.lookup (finish_method_base + "_finish");

		// check if the method is using non-standard finish method name
		if (finish_method_node == null) {
			var method_cname = node.get_finish_cname ();
			foreach (var n in node.parent.members) {
				if (n.symbol is Method && n.get_cname () == method_cname) {
					finish_method_node = n;
					break;
				}
			}
		}

		Method method = m;

		if (finish_method_node != null && finish_method_node.symbol is Method) {
			finish_method_node.process (this);
			var finish_method = (Method) finish_method_node.symbol;
			if (finish_method is CreationMethod) {
				method = new CreationMethod (((CreationMethod) finish_method).class_name, null, m.source_reference);
				method.access = m.access;
				method.binding = m.binding;
				method.external = true;
				method.coroutine = true;
				method.has_construct_function = finish_method.has_construct_function;

				// cannot use List.copy()
				// as it returns a list of unowned elements
				foreach (Attribute a in m.attributes) {
					method.attributes.append (a);
				}

				method.set_attribute_string ("CCode", "cname", node.get_cname ());
				if (finish_method_base == "new") {
					method.name = null;
				} else if (finish_method_base.has_prefix ("new_")) {
					method.name = m.name.substring ("new_".length);
				}
				foreach (var param in m.get_parameters ()) {
					method.add_parameter (param);
				}
				node.symbol = method;
			} else {
				method.return_type = finish_method.return_type.copy ();
				var a = finish_method.get_attribute ("CCode");
				if (a != null && a.has_argument ("array_length")) {
					method.set_attribute_bool ("CCode", "array_length", a.get_bool ("array_length"));
				}
				if (a != null && a.has_argument ("array_null_terminated")) {
					method.set_attribute_bool ("CCode", "array_null_terminated", a.get_bool ("array_null_terminated"));
				}
			}

			foreach (var param in finish_method.get_parameters ()) {
				if (param.direction == ParameterDirection.OUT) {
					var async_param = param.copy ();
					if (method.scope.lookup (param.name) != null) {
						// parameter name conflict
						async_param.name += "_out";
					}
					method.add_parameter (async_param);
				}
			}

			foreach (DataType error_type in finish_method.get_error_types ()) {
				method.add_error_type (error_type.copy ());
			}
			finish_method_node.processed = true;
			finish_method_node.merged = true;
		}
	}

	/* Hash and equal functions */

	static uint unresolved_symbol_hash (void *ptr) {
		var sym = (UnresolvedSymbol) ptr;
		var builder = new StringBuilder ();
		while (sym != null) {
			builder.append (sym.name);
			sym = sym.inner;
		}
		return builder.str.hash ();
	}

	static bool unresolved_symbol_equal (void *ptr1, void *ptr2) {
		var sym1 = (UnresolvedSymbol) ptr1;
		var sym2 = (UnresolvedSymbol) ptr2;
		while (sym1 != sym2) {
			if (sym1 == null || sym2 == null) {
				return false;
			}
			if (sym1.name != sym2.name) {
				return false;
			}
			sym1 = sym1.inner;
			sym2 = sym2.inner;
		}
		return true;
	}
}<|MERGE_RESOLUTION|>--- conflicted
+++ resolved
@@ -2029,22 +2029,8 @@
 		}
 	}
 
-	void skip_other_docs () {
-		while (current_token == MarkupTokenType.START_ELEMENT && (reader.name == "doc-deprecated" || reader.name == "doc-version")) {
-			skip_element ();
-		}
-	}
-
 	GirComment? parse_symbol_doc () {
-<<<<<<< HEAD
 		GirComment? comment = null;
-=======
-		skip_other_docs ();
-
-		if (reader.name != "doc") {
-			return null;
-		}
->>>>>>> aa6c377f
 
 		while (current_token == MarkupTokenType.START_ELEMENT) {
 			unowned string reader_name = reader.name;
@@ -2067,35 +2053,33 @@
 			}
 		}
 
-<<<<<<< HEAD
-=======
-		end_element ("doc");
-
-		skip_other_docs ();
->>>>>>> aa6c377f
 		return comment;
 	}
 
 	Comment? parse_doc () {
-		skip_other_docs ();
-
-		if (reader.name != "doc") {
-			return null;
-		}
-
-		start_element ("doc");
-		next ();
-
 		Comment? comment = null;
 
-		if (current_token == MarkupTokenType.TEXT) {
-			comment = new Comment (reader.content, current.source_reference);
-			next ();
-		}
-
-		end_element ("doc");
-
-		skip_other_docs ();
+		while (current_token == MarkupTokenType.START_ELEMENT) {
+			unowned string reader_name = reader.name;
+
+			if (reader_name == "doc") {
+				start_element ("doc");
+				next ();
+
+
+				if (current_token == MarkupTokenType.TEXT) {
+					comment = new Comment (reader.content, current.source_reference);
+					next ();
+				}
+
+				end_element ("doc");
+			} else if (reader_name == "doc-version" || reader_name == "doc-deprecated" || reader_name == "doc-stability") {
+				skip_element ();
+			} else {
+				break;
+			}
+		}
+
 		return comment;
 	}
 
